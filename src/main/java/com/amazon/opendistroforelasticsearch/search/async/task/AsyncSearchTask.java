/*
 *   Copyright 2020 Amazon.com, Inc. or its affiliates. All Rights Reserved.
 *
 *   Licensed under the Apache License, Version 2.0 (the "License").
 *   You may not use this file except in compliance with the License.
 *   A copy of the License is located at
 *
 *       http://www.apache.org/licenses/LICENSE-2.0
 *
 *   or in the "license" file accompanying this file. This file is distributed
 *   on an "AS IS" BASIS, WITHOUT WARRANTIES OR CONDITIONS OF ANY KIND, either
 *   express or implied. See the License for the specific language governing
 *   permissions and limitations under the License.
 */

package com.amazon.opendistroforelasticsearch.search.async.task;

import com.amazon.opendistroforelasticsearch.search.async.listener.AsyncSearchProgressActionListener;
import org.apache.logging.log4j.LogManager;
import org.apache.logging.log4j.Logger;
import org.elasticsearch.action.search.SearchTask;
import org.elasticsearch.common.lease.Releasable;
import org.elasticsearch.tasks.TaskId;

import java.util.LinkedList;
import java.util.List;
import java.util.Map;

public class AsyncSearchTask extends SearchTask {

    Logger logger = LogManager.getLogger(AsyncSearchTask.class);

    private AsyncSearchProgressActionListener progressActionListener;
    private List<Releasable> onCancelledReleasables;

    public AsyncSearchTask(long id, String type, String action, String description, TaskId parentTaskId, Map<String, String> headers) {
        super(id, type, action, description, parentTaskId, headers);
        onCancelledReleasables = new LinkedList<>();
    }

<<<<<<< HEAD
=======
    /**
     * Attach a {@link AsyncSearchProgressActionListener} to this task.
     */
    public final void setProgressListener(AsyncSearchProgressActionListener progressActionListener) {
        this.progressActionListener = progressActionListener;
        super.setProgressListener(progressActionListener);
    }

>>>>>>> 9f104e54
    @Override
    protected void onCancelled() {
        onCancelledReleasables.forEach(releasable -> {
            try {
                releasable.close();
            } catch (Exception e) {
                logger.error("Failed to close releasable", e);
            }
        });
    }

    public void addOncancelledReleasables(List<Releasable> onCancelledReleasables) {
        this.onCancelledReleasables.addAll(onCancelledReleasables);
    }
}
<|MERGE_RESOLUTION|>--- conflicted
+++ resolved
@@ -38,8 +38,6 @@
         onCancelledReleasables = new LinkedList<>();
     }
 
-<<<<<<< HEAD
-=======
     /**
      * Attach a {@link AsyncSearchProgressActionListener} to this task.
      */
@@ -48,7 +46,6 @@
         super.setProgressListener(progressActionListener);
     }
 
->>>>>>> 9f104e54
     @Override
     protected void onCancelled() {
         onCancelledReleasables.forEach(releasable -> {

/*
 *   Copyright 2020 Amazon.com, Inc. or its affiliates. All Rights Reserved.
 *
 *   Licensed under the Apache License, Version 2.0 (the "License").
 *   You may not use this file except in compliance with the License.
 *   A copy of the License is located at
 *
 *       http://www.apache.org/licenses/LICENSE-2.0
 *
 *   or in the "license" file accompanying this file. This file is distributed
 *   on an "AS IS" BASIS, WITHOUT WARRANTIES OR CONDITIONS OF ANY KIND, either
 *   express or implied. See the License for the specific language governing
 *   permissions and limitations under the License.
 */

package com.amazon.opendistroforelasticsearch.search.async.listener;

import com.amazon.opendistroforelasticsearch.search.async.AsyncSearchContext;
import org.apache.logging.log4j.LogManager;
import org.apache.logging.log4j.Logger;
import org.apache.lucene.search.TotalHits;
import org.elasticsearch.action.search.SearchProgressActionListener;
import org.elasticsearch.action.search.SearchResponse;
import org.elasticsearch.action.search.SearchShard;
import org.elasticsearch.action.search.ShardSearchFailure;
import org.elasticsearch.common.io.stream.DelayableWriteable;
import org.elasticsearch.search.SearchShardTarget;
import org.elasticsearch.search.aggregations.InternalAggregations;

import java.util.List;
import java.util.concurrent.atomic.AtomicBoolean;
import java.util.concurrent.atomic.AtomicInteger;


public class AsyncSearchProgressActionListener extends SearchProgressActionListener {

    private final Logger logger = LogManager.getLogger(getClass());

    private AsyncSearchContext asyncSearchContext;
    private AtomicBoolean hasFetchPhase = new AtomicBoolean();
    private AtomicInteger numQueryResults = new AtomicInteger();
    private AtomicInteger numQueryFailures = new AtomicInteger();
    private AtomicInteger numFetchResults = new AtomicInteger();
    private AtomicInteger numFetchFailures = new AtomicInteger();
    private AtomicInteger numReducePhases = new AtomicInteger();

    public AsyncSearchProgressActionListener(AsyncSearchContext asyncSearchContext) {
        this.asyncSearchContext = asyncSearchContext;
    }

    @Override
    protected void onListShards(List<SearchShard> shards, List<SearchShard> skippedShards, SearchResponse.Clusters clusters,
                                boolean fetchPhase) {
        logger.warn("onListShards --> shards :{}, skippedShards: {}, clusters: {}, fetchPhase: {}", shards, skippedShards,
                clusters, fetchPhase);
        if (asyncSearchContext.isCancelled()) {
            logger.warn("Discarding event as search is cancelled!");
            return;
        }
        this.hasFetchPhase.set(fetchPhase);
        asyncSearchContext.getResultsHolder().initialiseResultHolderShardLists(shards, skippedShards, clusters, fetchPhase);
    }

    //FIXME : Delay deserializing aggregations up until partial SearchResponse has to be built.
    @Override
    protected void onPartialReduce(List<SearchShard> shards, TotalHits totalHits,
                                   DelayableWriteable.Serialized<InternalAggregations> aggs, int reducePhase) {
        logger.warn("onPartialReduce --> shards; {}, totalHits: {}, aggs: {}, reducePhase: {}", shards, totalHits, aggs,
                reducePhase);
        if (asyncSearchContext.isCancelled()) {
            logger.warn("Discarding event as search is cancelled!");
            return;
        }
        try {
//            Thread.sleep(4000);
        } catch (Exception e) {
            logger.info("erro");
        }
        numReducePhases.incrementAndGet();
<<<<<<< HEAD
        if(hasFetchPhase.get()) {
=======
        if (hasFetchPhase.get()) {
>>>>>>> 9f104e54
            asyncSearchContext.getResultsHolder().updateResultFromReduceEvent(aggs == null ? null : aggs.expand(), totalHits, reducePhase);
        } else {
            asyncSearchContext.getResultsHolder().updateResultFromReduceEvent(shards, totalHits, aggs == null ? null : aggs.expand(),
                    reducePhase);
        }
    }


    @Override
    protected void onFinalReduce(List<SearchShard> shards, TotalHits totalHits, InternalAggregations aggs, int reducePhase) {
        logger.warn("onFinalReduce --> shards: {}, totalHits: {}, aggs :{}, reducePhase:{}", shards, totalHits, aggs, reducePhase);
        if (asyncSearchContext.isCancelled()) {
            logger.warn("Discarding event as search is cancelled!");
            return;
        }
        try {
//            Thread.sleep(4000);
        } catch (Exception e) {
            logger.info("erro");
        }
        numReducePhases.incrementAndGet();
<<<<<<< HEAD
        if(hasFetchPhase.get()) {
=======
        if (hasFetchPhase.get()) {
>>>>>>> 9f104e54
            asyncSearchContext.getResultsHolder().updateResultFromReduceEvent(aggs, totalHits, reducePhase);
        } else {
            asyncSearchContext.getResultsHolder().updateResultFromReduceEvent(shards, totalHits, aggs, reducePhase);
        }
    }

    @Override
    protected void onFetchFailure(int shardIndex, SearchShardTarget shardTarget, Exception exc) {
        logger.warn("onFetchFailure --> shardIndex :{}, shardTarget: {}", shardIndex, shardTarget);
        if (asyncSearchContext.isCancelled()) {
            logger.warn("Discarding event as search is cancelled!");
            return;
        }
        ShardSearchFailure shardSearchFailure = new ShardSearchFailure(exc, shardTarget);
        numFetchFailures.incrementAndGet();
        asyncSearchContext.getResultsHolder().addShardFailure(shardSearchFailure);
    }

    @Override
    protected void onFetchResult(int shardIndex) {
        logger.warn("onFetchResult --> shardIndex: {} Thread : {}", shardIndex, Thread.currentThread().getId());
<<<<<<< HEAD
        if(asyncSearchContext.isCancelled()) {
=======
        if (asyncSearchContext.isCancelled()) {
>>>>>>> 9f104e54
            logger.warn("Discarding event as search is cancelled!");
            return;
        }
        try {
            //Thread.sleep(2000);
        } catch (Exception e) {
            logger.info("erro");
        }
        numFetchResults.incrementAndGet();
        asyncSearchContext.getResultsHolder().incrementSuccessfulShards();
    }

    @Override
    protected void onQueryFailure(int shardIndex, SearchShardTarget shardTarget, Exception exc) {
        logger.warn("onQueryFailure --> shardIndex: {}, searchTarget: {}", shardIndex, shardTarget, exc);
        if (asyncSearchContext.isCancelled()) {
            logger.warn("Discarding event as search is cancelled!");
            return;
        }
        ShardSearchFailure shardSearchFailure = new ShardSearchFailure(exc, shardTarget);
        numQueryFailures.incrementAndGet();
        asyncSearchContext.getResultsHolder().addShardFailure(shardSearchFailure);
    }

    /**
     * If search has no fetch Phase, these events may still be consumed in partial or final reduce events and need not be used
     * to increment successful shard results.
     */
    @Override
    protected void onQueryResult(int shardIndex) {
        logger.warn("onQueryResult --> shardIndex: {}", shardIndex);
        if (asyncSearchContext.isCancelled()) {
            logger.warn("Discarding event as search is cancelled!");
            return;
        }
        try {
            //Thread.sleep(2000);
        } catch (Exception e) {
            logger.info("erro");
        }
        numQueryResults.incrementAndGet();
        if (!hasFetchPhase.get() && numReducePhases.get() == 0) {
            asyncSearchContext.getResultsHolder().incrementSuccessfulShards();
        }
    }

    @Override
    public void onResponse(SearchResponse searchResponse) {
        logger.info("Search response completed {}", searchResponse);
        if (asyncSearchContext.isCancelled()) {
            logger.warn("Discarding event as search is cancelled!");
            return;
        }
        //asyncSearchContext.getListeners().forEach(listener -> listener.onResponse(null));
        asyncSearchContext.processFinalResponse(searchResponse);
    }

    @Override
    public void onFailure(Exception e) {
        if (asyncSearchContext.isCancelled()) {
            logger.warn("Discarding event as search is cancelled!");
            return;
        }
        logger.info("Search response failure", e);
        asyncSearchContext.processFailure(e);
    }


}
<|MERGE_RESOLUTION|>--- conflicted
+++ resolved
@@ -77,11 +77,7 @@
             logger.info("erro");
         }
         numReducePhases.incrementAndGet();
-<<<<<<< HEAD
-        if(hasFetchPhase.get()) {
-=======
         if (hasFetchPhase.get()) {
->>>>>>> 9f104e54
             asyncSearchContext.getResultsHolder().updateResultFromReduceEvent(aggs == null ? null : aggs.expand(), totalHits, reducePhase);
         } else {
             asyncSearchContext.getResultsHolder().updateResultFromReduceEvent(shards, totalHits, aggs == null ? null : aggs.expand(),
@@ -103,11 +99,7 @@
             logger.info("erro");
         }
         numReducePhases.incrementAndGet();
-<<<<<<< HEAD
-        if(hasFetchPhase.get()) {
-=======
         if (hasFetchPhase.get()) {
->>>>>>> 9f104e54
             asyncSearchContext.getResultsHolder().updateResultFromReduceEvent(aggs, totalHits, reducePhase);
         } else {
             asyncSearchContext.getResultsHolder().updateResultFromReduceEvent(shards, totalHits, aggs, reducePhase);
@@ -129,11 +121,7 @@
     @Override
     protected void onFetchResult(int shardIndex) {
         logger.warn("onFetchResult --> shardIndex: {} Thread : {}", shardIndex, Thread.currentThread().getId());
-<<<<<<< HEAD
-        if(asyncSearchContext.isCancelled()) {
-=======
         if (asyncSearchContext.isCancelled()) {
->>>>>>> 9f104e54
             logger.warn("Discarding event as search is cancelled!");
             return;
         }

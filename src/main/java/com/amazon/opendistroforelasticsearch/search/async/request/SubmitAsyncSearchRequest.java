/*
 *   Copyright 2020 Amazon.com, Inc. or its affiliates. All Rights Reserved.
 *
 *   Licensed under the Apache License, Version 2.0 (the "License").
 *   You may not use this file except in compliance with the License.
 *   A copy of the License is located at
 *
 *       http://www.apache.org/licenses/LICENSE-2.0
 *
 *   or in the "license" file accompanying this file. This file is distributed
 *   on an "AS IS" BASIS, WITHOUT WARRANTIES OR CONDITIONS OF ANY KIND, either
 *   express or implied. See the License for the specific language governing
 *   permissions and limitations under the License.
 */

package com.amazon.opendistroforelasticsearch.search.async.request;

import com.amazon.opendistroforelasticsearch.search.async.task.SubmitAsyncSearchTask;
import org.elasticsearch.action.ActionRequest;
import org.elasticsearch.action.ActionRequestValidationException;
import org.elasticsearch.action.search.SearchRequest;
import org.elasticsearch.common.Nullable;
import org.elasticsearch.common.Strings;
import org.elasticsearch.common.io.stream.StreamInput;
import org.elasticsearch.common.io.stream.StreamOutput;
import org.elasticsearch.common.unit.TimeValue;
import org.elasticsearch.tasks.TaskId;

import java.io.IOException;
import java.util.Map;
import java.util.Objects;

import static org.elasticsearch.action.ValidateActions.addValidationError;

public class SubmitAsyncSearchRequest extends ActionRequest {

    public static long MIN_KEEP_ALIVE = TimeValue.timeValueMinutes(1).millis();
    public static final int DEFAULT_PRE_FILTER_SHARD_SIZE = 1;
    public static final int DEFAULT_BATCHED_REDUCE_SIZE = 5;
    public static final TimeValue DEFAULT_KEEP_ALIVE = TimeValue.timeValueDays(5);
    public static final TimeValue DEFAULT_WAIT_FOR_COMPLETION_TIMEOUT = TimeValue.timeValueSeconds(1);
    public static final Boolean DEFAULT_KEEP_ON_COMPLETION = Boolean.FALSE;
    public static final Boolean CCS_MINIMIZE_ROUNDTRIPS = Boolean.FALSE;
    public static final Boolean DEFAULT_REQUEST_CACHE = Boolean.TRUE;


    /**
     * The minimum time that the request should wait before returning a partial result (defaults to 1 second).
     */
    @Nullable
    private TimeValue waitForCompletionTimeout = DEFAULT_WAIT_FOR_COMPLETION_TIMEOUT;

    /**
     * Determines whether the resource resource should be kept on completion or failure (defaults to false).
     */
    @Nullable
    private Boolean keepOnCompletion = DEFAULT_KEEP_ON_COMPLETION;

    /**
     * The amount of time after which the result will expire
     */
    @Nullable
    private TimeValue keepAlive = DEFAULT_KEEP_ALIVE;

    /**
     * The underlying search request to execute
     */
    private final SearchRequest searchRequest;


    /**
     * Creates a new request from a {@linkplain SearchRequest}
     *
     * @param searchRequest the search request
     */
    public SubmitAsyncSearchRequest(SearchRequest searchRequest) {
        this.searchRequest = searchRequest;
        if (searchRequest.getPreFilterShardSize() == null) {
            this.searchRequest.setPreFilterShardSize(DEFAULT_PRE_FILTER_SHARD_SIZE);
        }
    }

    public SearchRequest getSearchRequest() {
        return searchRequest;
    }

    public TimeValue getWaitForCompletionTimeout() {
        return waitForCompletionTimeout;
    }

    public void waitForCompletionTimeout(TimeValue waitForCompletionTimeout) {
        this.waitForCompletionTimeout = waitForCompletionTimeout;
    }

    public Boolean getKeepOnCompletion() {
        return keepOnCompletion;
    }

    public void keepOnCompletion(boolean keepOnCompletion) {
        this.keepOnCompletion = keepOnCompletion;
    }

    public TimeValue getKeepAlive() {
        return keepAlive;
    }

    public void keepAlive(TimeValue keepAlive) {
        this.keepAlive = keepAlive;
    }

    public SubmitAsyncSearchRequest(StreamInput in) throws IOException {
        super(in);
        this.searchRequest = new SearchRequest(in);
        this.waitForCompletionTimeout = in.readOptionalTimeValue();
        this.keepAlive = in.readTimeValue();
        this.keepOnCompletion = in.readBoolean();
    }

    @Override
    public void writeTo(StreamOutput out) throws IOException {
        super.writeTo(out);
        this.searchRequest.writeTo(out);
        out.writeOptionalTimeValue(waitForCompletionTimeout);
        out.writeTimeValue(keepAlive);
        out.writeBoolean(keepOnCompletion);
    }


    @Override
    public ActionRequestValidationException validate() {
        ActionRequestValidationException validationException = null;
        if (searchRequest.isSuggestOnly()) {
            validationException = addValidationError("suggest-only queries are not supported", validationException);
        }
        if (searchRequest.scroll() != null) {
            validationException = addValidationError("scrolls are not supported", validationException);
        }
        if (searchRequest.isCcsMinimizeRoundtrips()) {
            validationException = addValidationError(
                    "[ccs_minimize_roundtrips] must be false, got: " + searchRequest.isCcsMinimizeRoundtrips(), validationException);
        }
        if (keepAlive != null && keepAlive.getMillis() < MIN_KEEP_ALIVE) {
            validationException = addValidationError(
                    "[keep_alive] must be greater than 1 minute, got: " + keepAlive.toString(), validationException);
        }
        return validationException != null ? validationException : searchRequest.validate();
    }


    @Override
    public boolean equals(Object o) {
        if (this == o) {
            return true;
        }
        if (o == null || getClass() != o.getClass()) {
            return false;
        }
        SubmitAsyncSearchRequest request = (SubmitAsyncSearchRequest) o;
        return Objects.equals(searchRequest, request.searchRequest)
                && Objects.equals(keepAlive, request.getKeepAlive())
                && Objects.equals(waitForCompletionTimeout, request.getWaitForCompletionTimeout())
                && Objects.equals(keepOnCompletion, request.getKeepOnCompletion());
    }

    @Override
    public int hashCode() {
        return Objects.hash(searchRequest, keepAlive, waitForCompletionTimeout, keepOnCompletion);
    }

    @Override
    public SubmitAsyncSearchTask createTask(long id, String type, String action, TaskId parentTaskId, Map<String, String> headers) {
        // generating description in a lazy way since source can be quite big
        SubmitAsyncSearchTask submitAsyncSearchTask = new SubmitAsyncSearchTask(id, type, action, null, parentTaskId, headers) {
            @Override
            public String getDescription() {
                StringBuilder sb = new StringBuilder();
                sb.append("indices[");
                Strings.arrayToDelimitedString(searchRequest.indices(), ",", sb);
                sb.append("], ");
                sb.append("types[");
                Strings.arrayToDelimitedString(searchRequest.types(), ",", sb);
                sb.append("], ");
                sb.append("search_type[").append(searchRequest.types()).append("], ");
                if (searchRequest.source() != null) {
                    sb.append("source[").append(searchRequest.source().toString(SearchRequest.FORMAT_PARAMS)).append("]");
                } else {
                    sb.append("source[]");
                }
                return sb.toString();
            }
        };
        return submitAsyncSearchTask;
    }

    public static SubmitAsyncSearchRequest getRequestWithDefaults(SearchRequest searchRequest) {
        SubmitAsyncSearchRequest submitAsyncSearchRequest = new SubmitAsyncSearchRequest(searchRequest);
<<<<<<< HEAD
        searchRequest.setCcsMinimizeRoundtrips(false);
=======
        searchRequest.setCcsMinimizeRoundtrips(CCS_MINIMIZE_ROUNDTRIPS);
>>>>>>> cd79e75f
        return submitAsyncSearchRequest;
    }
}<|MERGE_RESOLUTION|>--- conflicted
+++ resolved
@@ -194,11 +194,7 @@
 
     public static SubmitAsyncSearchRequest getRequestWithDefaults(SearchRequest searchRequest) {
         SubmitAsyncSearchRequest submitAsyncSearchRequest = new SubmitAsyncSearchRequest(searchRequest);
-<<<<<<< HEAD
-        searchRequest.setCcsMinimizeRoundtrips(false);
-=======
         searchRequest.setCcsMinimizeRoundtrips(CCS_MINIMIZE_ROUNDTRIPS);
->>>>>>> cd79e75f
         return submitAsyncSearchRequest;
     }
 }
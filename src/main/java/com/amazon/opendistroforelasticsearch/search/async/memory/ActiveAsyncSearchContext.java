package com.amazon.opendistroforelasticsearch.search.async.memory;

import com.amazon.opendistroforelasticsearch.search.async.AbstractAsyncSearchContext;
import com.amazon.opendistroforelasticsearch.search.async.AsyncSearchContextId;
import com.amazon.opendistroforelasticsearch.search.async.AsyncSearchContextPermit;
import com.amazon.opendistroforelasticsearch.search.async.AsyncSearchId;
import com.amazon.opendistroforelasticsearch.search.async.listener.AsyncSearchProgressListener;
import com.amazon.opendistroforelasticsearch.search.async.response.AsyncSearchResponse;
import org.apache.lucene.util.SetOnce;
import org.elasticsearch.ElasticsearchException;
import org.elasticsearch.action.ActionListener;
import org.elasticsearch.action.search.SearchResponse;
import org.elasticsearch.action.search.SearchTask;
import org.elasticsearch.common.lease.Releasable;
import org.elasticsearch.common.unit.TimeValue;
import org.elasticsearch.threadpool.ThreadPool;

import java.util.concurrent.TimeUnit;
import java.util.concurrent.atomic.AtomicBoolean;
import java.util.concurrent.atomic.AtomicReference;

public class ActiveAsyncSearchContext extends AbstractAsyncSearchContext {

    public enum Stage {
        INIT,
        RUNNING,
        COMPLETED,
        ABORTED,
        PERSISTED,
        FAILED
    }

    private final AtomicBoolean isRunning;
    private final AtomicBoolean isCompleted;
    private final AtomicBoolean isPartial;

    private final AtomicReference<ElasticsearchException> error;
    private final AtomicReference<SearchResponse> searchResponse;

    private SetOnce<SearchTask> searchTask = new SetOnce<>();
    private volatile long expirationTimeNanos;
    private final Boolean keepOnCompletion;
    private final AsyncSearchContextId asyncSearchContextId;
    private volatile TimeValue keepAlive;
    private volatile ActiveAsyncSearchContext.Stage stage;
    private final AsyncSearchContextPermit asyncSearchContextPermit;
    private AsyncSearchProgressListener progressActionListener;

    public ActiveAsyncSearchContext(AsyncSearchId asyncSearchId, TimeValue keepAlive, boolean keepOnCompletion,
                                    ThreadPool threadPool, AsyncSearchProgressListener progressActionListener) {
        super(asyncSearchId);
        this.asyncSearchContextId = asyncSearchId.getAsyncSearchContextId();
        this.keepOnCompletion = keepOnCompletion;
        this.isRunning = new AtomicBoolean(true);
        this.isPartial = new AtomicBoolean(true);
        this.isCompleted = new AtomicBoolean(false);
        this.error = new AtomicReference<>();
        this.searchResponse = new AtomicReference<>();
        this.keepAlive = keepAlive;
        this.asyncSearchContextPermit = new AsyncSearchContextPermit(asyncSearchContextId, threadPool);
        this.progressActionListener = progressActionListener;
    }

    public AsyncSearchProgressListener getProgressActionListener() {
        return progressActionListener;
    }

    public void prepareSearch(SearchTask searchTask) {
        this.searchTask.set(searchTask);
<<<<<<< HEAD
        this.setExpirationNanos(searchTask.getStartTimeNanos() + keepAlive.getNanos());
        setStage(Stage.RUNNING);
=======
        this.setExpirationNanos(searchTask.getStartTime() + keepAlive.getNanos());
        this.stage = Stage.INIT;
>>>>>>> 93574aff
    }

    public void acquireContextPermit(final ActionListener<Releasable> onPermitAcquired, TimeValue timeout, String reason) {
        asyncSearchContextPermit.asyncAcquirePermit(onPermitAcquired, timeout, reason);
    }

    public SearchTask getTask() {
        return searchTask.get();
    }

    public void performPostPersistenceCleanup() {
        searchResponse.set(null);
    }

    public void setExpirationNanos(long expirationTimeNanos) {
        this.expirationTimeNanos = expirationTimeNanos;
    }

    @Override
    public AsyncSearchResponse getAsyncSearchResponse() {
        return new AsyncSearchResponse(AsyncSearchId.buildAsyncId(getAsyncSearchId()), isPartial(), isRunning(), searchTask.get().getStartTime(),
                getExpirationTimeMillis(),
                isRunning() ? progressActionListener.partialResponse() : getFinalSearchResponse(), error.get());
    }

    public SearchResponse getFinalSearchResponse() {
        return searchResponse.get();
    }

    public boolean isRunning() {
        return isCancelled() == false && isRunning.get();
    }

    public boolean isCancelled() {
        return searchTask.get().isCancelled();
    }

    public boolean isPartial() {
        return isPartial.get();
    }

    @Override
    public long getExpirationTimeNanos() {
        return expirationTimeNanos;
    }

    public long getExpirationTimeMillis() {
        return TimeUnit.MILLISECONDS.convert(this.expirationTimeNanos, TimeUnit.NANOSECONDS);
    }

    @Override
    public Source getSource() {
        return Source.IN_MEMORY;
    }

    public Stage getStage() {
        return stage;
    }

    public void processFailure(Exception e) {
        this.isCompleted.set(true);
        this.isPartial.set(false);
        this.isRunning.set(false);
        error.set(new ElasticsearchException(e));
        setStage(Stage.FAILED);
    }


    public void processFinalResponse(SearchResponse response) {
        setStage(Stage.COMPLETED);
        this.searchResponse.compareAndSet(null, response);
        this.isCompleted.set(true);
        this.isRunning.set(false);
        this.isPartial.set(false);
    }


    public synchronized void setStage(Stage stage) {
        switch (stage) {
            case RUNNING:
                validateAndSetStage(Stage.INIT, stage);
                break;
            case COMPLETED:
            case ABORTED:
            case FAILED:
                validateAndSetStage(Stage.RUNNING, stage);
                break;
            case PERSISTED:
                validateAndSetStage(Stage.COMPLETED, stage);
                break;
            default:
                throw new IllegalArgumentException("unknown AsyncSearchContext.Stage [" + stage + "]");
        }
    }

    private void validateAndSetStage(Stage expected, Stage next) {
        if (stage != expected) {
            throw new IllegalStateException("can't move to stage [" + next + "]. current stage: ["
                    + stage + "] (expected [" + expected + "])");
        }
        stage = next;
    }
}<|MERGE_RESOLUTION|>--- conflicted
+++ resolved
@@ -67,13 +67,8 @@
 
     public void prepareSearch(SearchTask searchTask) {
         this.searchTask.set(searchTask);
-<<<<<<< HEAD
         this.setExpirationNanos(searchTask.getStartTimeNanos() + keepAlive.getNanos());
-        setStage(Stage.RUNNING);
-=======
-        this.setExpirationNanos(searchTask.getStartTime() + keepAlive.getNanos());
         this.stage = Stage.INIT;
->>>>>>> 93574aff
     }
 
     public void acquireContextPermit(final ActionListener<Releasable> onPermitAcquired, TimeValue timeout, String reason) {

--- conflicted
+++ resolved
@@ -43,10 +43,8 @@
 import org.apache.logging.log4j.LogManager;
 import org.apache.logging.log4j.Logger;
 import org.apache.logging.log4j.message.ParameterizedMessage;
-<<<<<<< HEAD
+import org.elasticsearch.ElasticsearchTimeoutException;
 import org.elasticsearch.ElasticsearchSecurityException;
-=======
->>>>>>> 2702a817
 import org.elasticsearch.ElasticsearchTimeoutException;
 import org.elasticsearch.ExceptionsHelper;
 import org.elasticsearch.ResourceNotFoundException;
@@ -84,10 +82,8 @@
 import java.util.function.Supplier;
 import java.util.stream.Collectors;
 
-<<<<<<< HEAD
+import static com.amazon.opendistroforelasticsearch.search.async.context.state.AsyncSearchState.DELETED;
 import static com.amazon.opendistroforelasticsearch.search.async.UserAuthUtils.isUserValid;
-=======
->>>>>>> 2702a817
 import static com.amazon.opendistroforelasticsearch.search.async.context.state.AsyncSearchState.DELETED;
 import static com.amazon.opendistroforelasticsearch.search.async.context.state.AsyncSearchState.FAILED;
 import static com.amazon.opendistroforelasticsearch.search.async.context.state.AsyncSearchState.INIT;
@@ -128,13 +124,8 @@
     private final AsyncSearchContextListener statsListener;
 
     public AsyncSearchService(AsyncSearchPersistenceService asyncSearchPersistenceService, AsyncSearchActiveStore asyncSearchActiveStore,
-<<<<<<< HEAD
                               Client client, ClusterService clusterService, ThreadPool threadPool,
                               AsyncSearchContextListener contextListener, NamedWriteableRegistry namedWriteableRegistry) {
-=======
-                              Client client, ClusterService clusterService, ThreadPool threadPool, AsyncSearchContextListener contextListener,
-                              NamedWriteableRegistry namedWriteableRegistry) {
->>>>>>> 2702a817
         this.statsListener = contextListener;
         this.client = client;
         Settings settings = clusterService.getSettings();
@@ -201,13 +192,8 @@
             try {
                 asyncSearchStateMachine.trigger(new SearchStartedEvent(context, searchTask));
             } catch (AsyncSearchStateMachineClosedException e) {
-<<<<<<< HEAD
                 throw new IllegalStateException(String.format(Locale.ROOT, "Unexpected! State machine already closed for " +
                         "context [%s] while triggering event [%s]", context.getAsyncSearchId(), SearchStartedEvent.class.getName()));
-=======
-               throw new IllegalStateException(String.format(Locale.ROOT, "Unexpected! State machine already closed for " +
-                       "context [%s] while triggering event [%s]", context.getAsyncSearchId(), SearchStartedEvent.class.getName()));
->>>>>>> 2702a817
             }
         }
     }
@@ -222,7 +208,6 @@
      * @param user                 current user
      * @param listener             to be invoked on finding an {@linkplain AsyncSearchContext}
      */
-<<<<<<< HEAD
     public void findContext(String id, AsyncSearchContextId asyncSearchContextId, User user, ActionListener<AsyncSearchContext> listener) {
         Optional<AsyncSearchActiveContext> optionalAsyncSearchActiveContext = asyncSearchActiveStore.getContext(asyncSearchContextId);
         // If context is CLOSED we can't acquire permits and hence can't update active context
@@ -240,17 +225,6 @@
         } else {
             logger.debug("Active context is not present for async search ID [{}]", id);
             persistenceService.getResponse(id, user, ActionListener.wrap(
-=======
-    public void findContext(String id, AsyncSearchContextId asyncSearchContextId, ActionListener<AsyncSearchContext> listener) {
-        Optional<AsyncSearchActiveContext> asyncSearchActiveContext = asyncSearchActiveStore.getContext(asyncSearchContextId);
-        // If context is CLOSED we can't acquire permits and hence can't update active context
-        // so most likely a CLOSED context is stale
-        if (asyncSearchActiveContext.isPresent() && asyncSearchActiveContext.get().isAlive()) {
-            logger.debug("Active context is present and alive for async search ID [{}]", id);
-            listener.onResponse(asyncSearchActiveContext.get());
-        } else {
-            persistenceService.getResponse(id, ActionListener.wrap(
->>>>>>> 2702a817
                     (persistenceModel) ->
                             listener.onResponse(new AsyncSearchPersistenceContext(id, asyncSearchContextId, persistenceModel,
                                     currentTimeSupplier, namedWriteableRegistry)),
@@ -356,10 +330,7 @@
                         logger.warn(() -> new ParameterizedMessage("Failed to acquire permits for " +
                                 "async search id [{}] for updating context within timeout 5s",
                                 asyncSearchContext.getAsyncSearchId()), exception);
-<<<<<<< HEAD
-=======
                         groupedDeletionListener.onFailure(new ElasticsearchTimeoutException(asyncSearchContext.getAsyncSearchId()));
->>>>>>> 2702a817
                     } else {
                         // best effort clean up with acknowledged as false
                         logger.debug(() -> new ParameterizedMessage("Failed to acquire permits for async search id " +
@@ -367,24 +338,15 @@
                         cancelTask(asyncSearchContext, "User triggered context deletion");
                         groupedDeletionListener.onResponse(false);
                         logger.debug("Deleting async search id [{}] from system index ", asyncSearchContext.getAsyncSearchId());
-<<<<<<< HEAD
                         persistenceService.deleteResponse(asyncSearchContext.getAsyncSearchId(), null, groupedDeletionListener);
                     }
                 }
-=======
-                        persistenceService.deleteResponse(asyncSearchContext.getAsyncSearchId(), groupedDeletionListener);
-                    }}
->>>>>>> 2702a817
         ), TimeValue.timeValueSeconds(5), "free context");
     }
 
     /**
      * Moves the context to DELETED state. Must be invoked when the context needs to be completely removed from the
      * system and move the state machine to a terminal state
-<<<<<<< HEAD
-     *
-=======
->>>>>>> 2702a817
      * @param asyncSearchContext the active async search context
      * @return boolean indicating if the state machine moved the state to DELETED
      */
@@ -443,17 +405,12 @@
                     },
                     exception -> {
                         Throwable cause = ExceptionsHelper.unwrapCause(exception);
-<<<<<<< HEAD
                         if (cause instanceof TimeoutException) {
-=======
-                         if (cause instanceof TimeoutException) {
->>>>>>> 2702a817
                             // this should ideally not happen. This would mean we couldn't acquire permits within the timeout
                             logger.warn(() -> new ParameterizedMessage("Failed to acquire permits for " +
                                     "async search id [{}] for updating context within timeout 5s",
                                     asyncSearchActiveContext.getAsyncSearchId()), exception);
                             listener.onFailure(new ElasticsearchTimeoutException(id));
-<<<<<<< HEAD
                         } else {
                             // best effort we try an update the doc if one exists
                             logger.debug("Updating persistence store after failing to acquire permits for async search id [{}] for " +
@@ -465,19 +422,6 @@
                                             namedWriteableRegistry)), listener::onFailure));
                             //TODO introduce request timeouts to make the permit wait transparent to the client
                         }
-=======
-                         } else {
-                             // best effort we try an update the doc if one exists
-                             logger.debug("Updating persistence store after failing to acquire permits for async search id [{}] for " +
-                                     "updating context with expiration time [{}]", asyncSearchActiveContext.getAsyncSearchId(),
-                                     requestedExpirationTime);
-                             persistenceService.updateExpirationTime(id, requestedExpirationTime,
-                                     ActionListener.wrap((actionResponse) -> listener.onResponse(new AsyncSearchPersistenceContext(
-                                                     id, asyncSearchContextId, actionResponse, currentTimeSupplier,
-                                                     namedWriteableRegistry)), listener::onFailure));
-                             //TODO introduce request timeouts to make the permit wait transparent to the client
-                         }
->>>>>>> 2702a817
                     }), TimeValue.timeValueSeconds(5), "update keep alive");
         } else {
             // try update the doc on the index assuming there exists one.

/*
 *   Copyright 2020 Amazon.com, Inc. or its affiliates. All Rights Reserved.
 *
 *   Licensed under the Apache License, Version 2.0 (the "License").
 *   You may not use this file except in compliance with the License.
 *   A copy of the License is located at
 *
 *       http://www.apache.org/licenses/LICENSE-2.0
 *
 *   or in the "license" file accompanying this file. This file is distributed
 *   on an "AS IS" BASIS, WITHOUT WARRANTIES OR CONDITIONS OF ANY KIND, either
 *   express or implied. See the License for the specific language governing
 *   permissions and limitations under the License.
 */

package com.amazon.opendistroforelasticsearch.search.async.service;

import com.amazon.opendistroforelasticsearch.commons.authuser.User;
import com.amazon.opendistroforelasticsearch.search.async.context.AsyncSearchContext;
import com.amazon.opendistroforelasticsearch.search.async.context.AsyncSearchContextId;
import com.amazon.opendistroforelasticsearch.search.async.context.active.AsyncSearchActiveContext;
import com.amazon.opendistroforelasticsearch.search.async.context.active.AsyncSearchActiveStore;
import com.amazon.opendistroforelasticsearch.search.async.context.persistence.AsyncSearchPersistenceContext;
import com.amazon.opendistroforelasticsearch.search.async.context.persistence.AsyncSearchPersistenceService;
import com.amazon.opendistroforelasticsearch.search.async.context.state.AsyncSearchState;
import com.amazon.opendistroforelasticsearch.search.async.context.state.AsyncSearchStateMachine;
import com.amazon.opendistroforelasticsearch.search.async.context.state.AsyncSearchStateMachineClosedException;
import com.amazon.opendistroforelasticsearch.search.async.context.state.AsyncSearchTransition;
import com.amazon.opendistroforelasticsearch.search.async.context.state.event.BeginPersistEvent;
import com.amazon.opendistroforelasticsearch.search.async.context.state.event.SearchClosedEvent;
import com.amazon.opendistroforelasticsearch.search.async.context.state.event.SearchFailureEvent;
import com.amazon.opendistroforelasticsearch.search.async.context.state.event.SearchResponsePersistFailedEvent;
import com.amazon.opendistroforelasticsearch.search.async.context.state.event.SearchResponsePersistedEvent;
import com.amazon.opendistroforelasticsearch.search.async.context.state.event.SearchStartedEvent;
import com.amazon.opendistroforelasticsearch.search.async.context.state.event.SearchSuccessfulEvent;
import com.amazon.opendistroforelasticsearch.search.async.listener.AsyncSearchProgressListener;
import com.amazon.opendistroforelasticsearch.search.async.plugin.AsyncSearchPlugin;
import com.amazon.opendistroforelasticsearch.search.async.processor.AsyncSearchPostProcessor;
import com.amazon.opendistroforelasticsearch.search.async.request.SubmitAsyncSearchRequest;
import com.amazon.opendistroforelasticsearch.search.async.stats.AsyncSearchStats;
import com.amazon.opendistroforelasticsearch.search.async.stats.InternalAsyncSearchStats;
import org.apache.logging.log4j.LogManager;
import org.apache.logging.log4j.Logger;
import org.apache.logging.log4j.message.ParameterizedMessage;
import org.apache.lucene.store.AlreadyClosedException;
import org.elasticsearch.ElasticsearchSecurityException;
import org.elasticsearch.ExceptionsHelper;
import org.elasticsearch.ResourceNotFoundException;
import org.elasticsearch.action.ActionListener;
import org.elasticsearch.action.admin.cluster.node.tasks.cancel.CancelTasksRequest;
import org.elasticsearch.action.admin.cluster.node.tasks.cancel.CancelTasksResponse;
import org.elasticsearch.action.search.SearchAction;
import org.elasticsearch.action.search.SearchTask;
import org.elasticsearch.action.support.GroupedActionListener;
import org.elasticsearch.client.Client;
import org.elasticsearch.cluster.ClusterChangedEvent;
import org.elasticsearch.cluster.ClusterStateListener;
import org.elasticsearch.cluster.service.ClusterService;
import org.elasticsearch.common.UUIDs;
import org.elasticsearch.common.component.AbstractLifecycleComponent;
import org.elasticsearch.common.io.stream.NamedWriteableRegistry;
import org.elasticsearch.common.settings.Setting;
import org.elasticsearch.common.settings.Settings;
import org.elasticsearch.common.unit.TimeValue;
<<<<<<< HEAD
import org.elasticsearch.rest.RestStatus;
import org.elasticsearch.search.SearchService;
=======
import org.elasticsearch.search.aggregations.InternalAggregation;
>>>>>>> e94e968e
import org.elasticsearch.tasks.TaskId;
import org.elasticsearch.threadpool.ThreadPool;

import java.util.Collections;
import java.util.EnumSet;
import java.util.Map;
import java.util.Objects;
import java.util.Optional;
import java.util.Set;
import java.util.concurrent.atomic.AtomicLong;
import java.util.function.LongSupplier;
import java.util.function.Supplier;
import java.util.stream.Collectors;

import static com.amazon.opendistroforelasticsearch.search.async.UserAuthUtils.isUserValid;
import static com.amazon.opendistroforelasticsearch.search.async.context.state.AsyncSearchState.CLOSED;
import static com.amazon.opendistroforelasticsearch.search.async.context.state.AsyncSearchState.FAILED;
import static com.amazon.opendistroforelasticsearch.search.async.context.state.AsyncSearchState.INIT;
import static com.amazon.opendistroforelasticsearch.search.async.context.state.AsyncSearchState.PERSISTED;
import static com.amazon.opendistroforelasticsearch.search.async.context.state.AsyncSearchState.PERSISTING;
import static com.amazon.opendistroforelasticsearch.search.async.context.state.AsyncSearchState.PERSIST_FAILED;
import static com.amazon.opendistroforelasticsearch.search.async.context.state.AsyncSearchState.RUNNING;
import static com.amazon.opendistroforelasticsearch.search.async.context.state.AsyncSearchState.SUCCEEDED;
import static org.elasticsearch.common.unit.TimeValue.timeValueDays;
import static org.elasticsearch.common.unit.TimeValue.timeValueMinutes;

/***
 * Manages the lifetime of {@link AsyncSearchContext} for all the async searches running on the coordinator node.
 */

public class AsyncSearchService extends AbstractLifecycleComponent implements ClusterStateListener {

    private static final Logger logger = LogManager.getLogger(AsyncSearchService.class);

    public static final Setting<TimeValue> MAX_KEEP_ALIVE_SETTING = Setting.positiveTimeSetting("async_search.max_keep_alive",
            timeValueDays(10), Setting.Property.NodeScope, Setting.Property.Dynamic);
    public static final Setting<TimeValue> MAX_WAIT_FOR_COMPLETION_TIMEOUT_SETTING = Setting.positiveTimeSetting(
            "async_search.max_wait_for_completion_timeout", timeValueMinutes(1), Setting.Property.NodeScope,
            Setting.Property.Dynamic);

    private volatile long maxKeepAlive;
    private volatile long maxWaitForCompletion;
    private final AtomicLong idGenerator = new AtomicLong();
    private final Client client;
    private final ThreadPool threadPool;
    private final ClusterService clusterService;
    private final AsyncSearchPersistenceService persistenceService;
    private final AsyncSearchActiveStore asyncSearchActiveStore;
    private final AsyncSearchPostProcessor asyncSearchPostProcessor;
    private final LongSupplier currentTimeSupplier;
    private final AsyncSearchStateMachine asyncSearchStateMachine;
    private final NamedWriteableRegistry namedWriteableRegistry;
    private final InternalAsyncSearchStats statsListener;

    public AsyncSearchService(AsyncSearchPersistenceService asyncSearchPersistenceService, AsyncSearchActiveStore asyncSearchActiveStore,
                              Client client, ClusterService clusterService, ThreadPool threadPool,
                              NamedWriteableRegistry namedWriteableRegistry) {
        this.statsListener = new InternalAsyncSearchStats();
        this.client = client;
        Settings settings = clusterService.getSettings();
        clusterService.getClusterSettings().addSettingsUpdateConsumer(MAX_KEEP_ALIVE_SETTING, this::setKeepAlive);
        setKeepAlive(MAX_KEEP_ALIVE_SETTING.get(settings));
        clusterService.getClusterSettings().addSettingsUpdateConsumer(MAX_WAIT_FOR_COMPLETION_TIMEOUT_SETTING,
                this::setMaxWaitForCompletion);
        setMaxWaitForCompletion(MAX_WAIT_FOR_COMPLETION_TIMEOUT_SETTING.get(settings));
        this.threadPool = threadPool;
        this.clusterService = clusterService;
        this.persistenceService = asyncSearchPersistenceService;
        this.currentTimeSupplier = System::currentTimeMillis;
        this.asyncSearchActiveStore = asyncSearchActiveStore;
        this.asyncSearchStateMachine = initStateMachine();
        this.asyncSearchPostProcessor = new AsyncSearchPostProcessor(persistenceService, asyncSearchActiveStore, asyncSearchStateMachine,
                this::freeActiveContext);
        this.namedWriteableRegistry = namedWriteableRegistry;
    }

    private void setMaxWaitForCompletion(TimeValue maxWaitForCompletion) {
        this.maxWaitForCompletion = maxWaitForCompletion.millis();
    }

    private void setKeepAlive(TimeValue maxKeepAlive) {
        this.maxKeepAlive = maxKeepAlive.millis();
    }

    /**
     * Creates a new active async search for a newly submitted async search.
     *
     * @param request                 the SubmitAsyncSearchRequest
     * @param relativeStartTimeMillis the relative start time of the search in millis
<<<<<<< HEAD
     * @param searchService the reference for the SearchService
     * @param user current user
     * @return the AsyncSearchContext for the submitted request
     */
    public AsyncSearchContext createAndStoreContext(SubmitAsyncSearchRequest request, long relativeStartTimeMillis,
                                                    SearchService searchService, User user) {
        if (request.getKeepAlive().getMillis() > maxKeepAlive) {
            throw new IllegalArgumentException(
                    "Keep alive for async search (" + request.getKeepAlive().getMillis() + ") is too large It must be less than (" +
                            TimeValue.timeValueMillis(maxKeepAlive) + ").This limit can be set by changing the ["
                            + MAX_KEEP_ALIVE_SETTING.getKey() + "] cluster level setting.");
        }
=======
     * @param reduceContextBuilder    the reference for the reduceContextBuilder
     * @return the AsyncSearchContext for the submitted request
     */
    public AsyncSearchContext createAndStoreContext(SubmitAsyncSearchRequest request, long relativeStartTimeMillis,
                                                    Supplier<InternalAggregation.ReduceContextBuilder> reduceContextBuilder) {
        validateRequest(request);
>>>>>>> e94e968e
        AsyncSearchContextId asyncSearchContextId = new AsyncSearchContextId(UUIDs.base64UUID(), idGenerator.incrementAndGet());
        AsyncSearchProgressListener progressActionListener = new AsyncSearchProgressListener(relativeStartTimeMillis,
                (response) -> asyncSearchPostProcessor.processSearchResponse(response, asyncSearchContextId),
                (e) -> asyncSearchPostProcessor.processSearchFailure(e, asyncSearchContextId),
                threadPool.executor(AsyncSearchPlugin.OPEN_DISTRO_ASYNC_SEARCH_GENERIC_THREAD_POOL_NAME), threadPool::relativeTimeInMillis,
                reduceContextBuilder);
        AsyncSearchActiveContext asyncSearchContext = new AsyncSearchActiveContext(asyncSearchContextId, clusterService.localNode().getId(),
                request.getKeepAlive(), request.getKeepOnCompletion(), threadPool, currentTimeSupplier, progressActionListener,
<<<<<<< HEAD
                /*placeholder for async search stats*/new AsyncSearchContextListener() {
        }, user);
        asyncSearchActiveStore.putContext(asyncSearchContextId, asyncSearchContext);
=======
                statsListener);
        asyncSearchActiveStore.putContext(asyncSearchContextId, asyncSearchContext, statsListener::onContextRejected);
>>>>>>> e94e968e
        return asyncSearchContext;
    }

    /**
     * Stores information of the {@linkplain SearchTask} in the async search and signals start of the the underlying
     * {@linkplain SearchAction}
     *
     * @param searchTask           The {@linkplain SearchTask} which stores information of the currently running {@linkplain SearchTask}
     * @param asyncSearchContextId the id of the active asyncsearch context
     */
    public void bootstrapSearch(SearchTask searchTask, AsyncSearchContextId asyncSearchContextId) {
        Optional<AsyncSearchActiveContext> asyncSearchContextOptional = asyncSearchActiveStore.getContext(asyncSearchContextId);
        if (asyncSearchContextOptional.isPresent()) {
            AsyncSearchActiveContext context = asyncSearchContextOptional.get();
            asyncSearchStateMachine.trigger(new SearchStartedEvent(context, searchTask));
        }
    }

    /**
     * Tries to find an {@linkplain AsyncSearchActiveContext}. If not found, queries the {@linkplain AsyncSearchPersistenceService}  for
     * a hit. If a response is found, it builds and returns an {@linkplain AsyncSearchPersistenceContext}, else throws
     * {@linkplain ResourceNotFoundException}
     *
     * @param id                   The async search id
     * @param asyncSearchContextId the Async search context id
     * @param user                 current user
     * @param listener             to be invoked on finding an {@linkplain AsyncSearchContext}
     */
    public void findContext(String id, AsyncSearchContextId asyncSearchContextId, User user, ActionListener<AsyncSearchContext> listener) {
        Optional<AsyncSearchActiveContext> optionalAsyncSearchActiveContext = asyncSearchActiveStore.getContext(asyncSearchContextId);
        if (optionalAsyncSearchActiveContext.isPresent()) {
            logger.debug("Active context is present for async search ID [{}]", id);
            AsyncSearchActiveContext asyncSearchActiveContext = optionalAsyncSearchActiveContext.get();
            if (isUserValid(user, asyncSearchActiveContext.getUser()) == false) {
                logger.debug("Invalid user requesting GET active context for async search id {}", id);
                listener.onFailure(new ElasticsearchSecurityException(
                        "User doesn't have necessary roles to access the async search with id "+ id, RestStatus.FORBIDDEN));
            } else {
                listener.onResponse(asyncSearchActiveContext);
            }
        } else {
            logger.debug("Active context is not present for async search ID [{}]", id);
            persistenceService.getResponse(id, user, ActionListener.wrap(
                    (persistenceModel) ->
                            listener.onResponse(new AsyncSearchPersistenceContext(id, asyncSearchContextId, persistenceModel,
                            currentTimeSupplier, namedWriteableRegistry)),
                    ex -> {
                        logger.debug(() -> new ParameterizedMessage("Context not found for ID  in the system index {}", id), ex);
                        listener.onFailure(ex);
                    }
            ));
        }
    }

    public Map<Long, AsyncSearchActiveContext> getAllActiveContexts() {
        return asyncSearchActiveStore.getAllContexts();
    }

    public Set<AsyncSearchContext> getContextsToReap() {
        Map<Long, AsyncSearchActiveContext> allContexts = asyncSearchActiveStore.getAllContexts();
        return Collections.unmodifiableSet(allContexts.values().stream()
                .filter(Objects::nonNull)
                .filter((c) -> EnumSet.of(CLOSED, PERSIST_FAILED).contains(c.getAsyncSearchState()) || c.isExpired())
                .collect(Collectors.toSet()));
    }


    /**
     * Attempts to find both an {@linkplain AsyncSearchActiveContext} and an {@linkplain AsyncSearchPersistenceContext} and delete them.
     * If at least one of the aforementioned objects are found and deleted successfully, the listener is invoked with #true, else
     * {@linkplain ResourceNotFoundException} is thrown.
     *
     * @param id                   async search id
     * @param asyncSearchContextId context id
     * @param user                 current user
     * @param listener             listener to invoke on deletion or failure to do so
     */
    public void freeContext(String id, AsyncSearchContextId asyncSearchContextId, User user, ActionListener<Boolean> listener) {
        // if there are no context found to be cleaned up we throw a ResourceNotFoundException
        GroupedActionListener<Boolean> groupedDeletionListener = new GroupedActionListener<>(
                ActionListener.wrap((responses) -> {
                    if (responses.stream().anyMatch(r -> r)) {
                        logger.debug("Free context for async search id {} successful ", id);
                        listener.onResponse(true);
                    } else {
                        logger.debug("Freeing context, async search id {} not found ", id);
                        listener.onFailure(new ResourceNotFoundException(id));
                    }
                }, listener::onFailure), 2);
        Optional<AsyncSearchActiveContext> asyncSearchContextOptional = asyncSearchActiveStore.getContext(asyncSearchContextId);
        if (asyncSearchContextOptional.isPresent()) {
            logger.warn("Active context present for async search id [{}]", id);
            AsyncSearchActiveContext asyncSearchContext = asyncSearchContextOptional.get();
            if(isUserValid(user, asyncSearchContext.getUser()) == false) {
                groupedDeletionListener.onFailure(new ElasticsearchSecurityException(
                        "User doesn't have necessary roles to access the async search with id "+ id, RestStatus.FORBIDDEN));
            } else {
                cancelAndFreeActiveAndPersistedContext(asyncSearchContext, groupedDeletionListener);
            }
        } else {
            logger.warn("Active context NOT present for async search id [{}]", id);
            // async search context didn't exist so obviously we didn't delete
            groupedDeletionListener.onResponse(false);
            //deleted persisted context if one exists. If not the listener returns acknowledged as false
            //we don't need to acquire lock if the in-memory context doesn't exist. For persistence context we have a distributed view
            //with the last writer wins policy
            logger.warn("Deleting async search id [{}] from system index ", id);
            persistenceService.deleteResponse(id, user, groupedDeletionListener);
        }
    }

    private void cancelTask(AsyncSearchActiveContext asyncSearchContext, String reason) {
        if (asyncSearchContext.getTask() != null && asyncSearchContext.getTask().isCancelled() == false) {
            try {
                CancelTasksRequest cancelTasksRequest = new CancelTasksRequest()
                        .setTaskId(new TaskId(clusterService.localNode().getId(), asyncSearchContext.getTask().getId())).setReason(reason);
                CancelTasksResponse cancelTasksResponse = client.admin().cluster().cancelTasks(cancelTasksRequest).actionGet();
                logger.debug("Successfully cancelled tasks [{}] with async search id [{}] with response [{}]",
                        asyncSearchContext.getTask(), asyncSearchContext.getAsyncSearchId(), cancelTasksResponse);
            } catch (Exception ex) {
                logger.error(() -> new ParameterizedMessage("Unable to cancel async search task [{}] " +
                        "for async search id [{}]", asyncSearchContext.getTask(), asyncSearchContext.getAsyncSearchId()), ex);
            }
        }

    }

    // We are skipping user check in this while deleting from the persisted layer
    // as we have already checked for user in the present active context.
    private void cancelAndFreeActiveAndPersistedContext(AsyncSearchActiveContext asyncSearchContext,
                                                        GroupedActionListener<Boolean> groupedDeletionListener) {
        //Intent of the lock here is to disallow ongoing migration to system index
        // as if that is underway we might end up creating a new document post a DELETE was executed
        asyncSearchContext.acquireContextPermit(ActionListener.wrap(
                releasable -> {
                    boolean response = freeActiveContext(asyncSearchContext);
                    cancelTask(asyncSearchContext, "User triggered context deletion");
                    groupedDeletionListener.onResponse(response);
                    logger.debug("Deleting async search id [{}] from system index ", asyncSearchContext.getAsyncSearchId());
                    persistenceService.deleteResponse(asyncSearchContext.getAsyncSearchId(), null, groupedDeletionListener);
                    releasable.close();
                }, exception -> {
                    if (ExceptionsHelper.unwrapCause(exception) instanceof AlreadyClosedException == false) {
                        // this should ideally not happen. This would mean we couldn't acquire permits within the timeout
                        logger.warn(() -> new ParameterizedMessage("Failed to acquire permits for async search id [{}] for freeing context",
                                asyncSearchContext.getAsyncSearchId()), exception);
                    }
                    cancelTask(asyncSearchContext, "User triggered context deletion");
                    groupedDeletionListener.onResponse(false);
                    logger.debug("Deleting async search id [{}] from system index ", asyncSearchContext.getAsyncSearchId());
                    persistenceService.deleteResponse(asyncSearchContext.getAsyncSearchId(), null, groupedDeletionListener);
                }
        ), TimeValue.timeValueSeconds(5), "free context");
    }

    public boolean freeActiveContext(AsyncSearchActiveContext asyncSearchContext) {
        try {
            asyncSearchStateMachine.trigger(new SearchClosedEvent(asyncSearchContext));
            return true;
        } catch (AsyncSearchStateMachineClosedException ex) {
            logger.debug(() -> new ParameterizedMessage("Exception while freeing up active context"), ex);
            return false;
        }
    }

    /**
     * If an active context is found, a permit is acquired from
     * {@linkplain com.amazon.opendistroforelasticsearch.search.async.context.permits.AsyncSearchContextPermits} and on acquisition of
     * permit, a check is performed to see if response has been persisted in system index. If true, we update expiration in index. Else
     * we update expiration field in {@linkplain AsyncSearchActiveContext}.
     *
     * @param id                   async search id
     * @param keepAlive            the new keep alive duration
     * @param asyncSearchContextId async search context id
     * @param  user                current user
     * @param listener             listener to invoke after updating expiration.
     */
    public void updateKeepAliveAndGetContext(String id, TimeValue keepAlive, AsyncSearchContextId asyncSearchContextId, User user,
                                             ActionListener<AsyncSearchContext> listener) {
        validateKeepAlive(keepAlive);
        long requestedExpirationTime = currentTimeSupplier.getAsLong() + keepAlive.getMillis();
        // find an active context on this node if one exists
        Optional<AsyncSearchActiveContext> asyncSearchContextOptional = asyncSearchActiveStore.getContext(asyncSearchContextId);
        // for all other stages we don't really care much as those contexts are destined to be discarded
        if (asyncSearchContextOptional.isPresent()) {
            AsyncSearchActiveContext asyncSearchActiveContext = asyncSearchContextOptional.get();
            asyncSearchActiveContext.acquireContextPermit(ActionListener.wrap(
                    releasable -> {
                        // At this point it's possible that the response would have been persisted to system index
                        if (asyncSearchActiveContext.getAsyncSearchState() == AsyncSearchState.PERSISTED) {
<<<<<<< HEAD
                            persistenceService.updateExpirationTime(id, requestedExpirationTime, user, ActionListener.wrap(
                                    (actionResponse) -> listener.onResponse(new AsyncSearchPersistenceContext(id, asyncSearchContextId,
                                            actionResponse, currentTimeSupplier, namedWriteableRegistry)), listener::onFailure));
                        } else {
                            if(isUserValid(user, asyncSearchActiveContext.getUser()) == false) {
                                listener.onFailure(new ElasticsearchSecurityException(
                                        "User doesn't have necessary roles to access the async search with id "+ id, RestStatus.FORBIDDEN));
                            }
                            else {
                                asyncSearchActiveContext.setExpirationTimeMillis(requestedExpirationTime);
                                listener.onResponse(asyncSearchActiveContext);
                            }
=======
                            logger.debug("Updating persistence store after state is PERSISTED async search id [{}] " +
                                    "for updating context", asyncSearchActiveContext.getAsyncSearchId());
                            persistenceService.updateExpirationTime(id, requestedExpirationTime, ActionListener.wrap(
                                    (actionResponse) -> listener.onResponse(new AsyncSearchPersistenceContext(id, asyncSearchContextId,
                                            actionResponse, currentTimeSupplier, namedWriteableRegistry)), listener::onFailure));
                        } else {
                            asyncSearchActiveContext.setExpirationTimeMillis(requestedExpirationTime);
                            logger.debug("Updating persistence store: NO as state is NOT PERSISTED yet async search id [{}] " +
                                    "for updating context", asyncSearchActiveContext.getAsyncSearchId());
                            listener.onResponse(asyncSearchActiveContext);
>>>>>>> e94e968e
                        }
                        releasable.close();
                    },
                    exception -> {
                        if (ExceptionsHelper.unwrapCause(exception) instanceof AlreadyClosedException == false) {
                            // this should ideally not happen. This would mean we couldn't acquire permits within the timeout
                            logger.warn(() -> new ParameterizedMessage("Unexpected exception. Failed to acquire permits for " +
                                    "async search id [{}] for updating context", asyncSearchActiveContext.getAsyncSearchId()), exception);
                            listener.onFailure(exception);
                            return;
                        }
<<<<<<< HEAD
                        persistenceService.updateExpirationTime(id, requestedExpirationTime, user,
=======
                        logger.debug("Updating persistence store after failing to acquire permits for async search id [{}] for updating " +
                                "context with expiration time [{}]", asyncSearchActiveContext.getAsyncSearchId(), requestedExpirationTime);
                        persistenceService.updateExpirationTime(id, requestedExpirationTime,
>>>>>>> e94e968e
                                ActionListener.wrap((actionResponse) -> listener.onResponse(new AsyncSearchPersistenceContext(
                                                id, asyncSearchContextId, actionResponse, currentTimeSupplier, namedWriteableRegistry)),
                                        listener::onFailure));
                        //TODO introduce request timeouts to make the permit wait transparent to the client
                    }), TimeValue.timeValueSeconds(5), "update keep alive");
        } else {
            // try update the doc on the index assuming there exists one.
<<<<<<< HEAD
            persistenceService.updateExpirationTime(id, requestedExpirationTime, user,
=======
            logger.debug("Updating persistence store after active context evicted for async search id [{}] " +
                    "for updating context", id);
            persistenceService.updateExpirationTime(id, requestedExpirationTime,
>>>>>>> e94e968e
                    ActionListener.wrap((actionResponse) -> listener.onResponse(new AsyncSearchPersistenceContext(
                            id, asyncSearchContextId, actionResponse, currentTimeSupplier, namedWriteableRegistry)), listener::onFailure));
        }
    }


    public AsyncSearchStateMachine getStateMachine() {
        return asyncSearchStateMachine;
    }

    private AsyncSearchStateMachine initStateMachine() {
        AsyncSearchStateMachine stateMachine = new AsyncSearchStateMachine(
                EnumSet.allOf(AsyncSearchState.class), INIT);

        stateMachine.markTerminalStates(EnumSet.of(CLOSED));

        stateMachine.registerTransition(new AsyncSearchTransition<>(INIT, RUNNING,
                (s, e) -> ((AsyncSearchActiveContext) e.asyncSearchContext()).setTask(e.getSearchTask()),
                (contextId, listener) -> listener.onContextRunning(contextId), SearchStartedEvent.class));

        stateMachine.registerTransition(new AsyncSearchTransition<>(RUNNING, SUCCEEDED,
                (s, e) -> ((AsyncSearchActiveContext) e.asyncSearchContext()).processSearchResponse(e.getSearchResponse()),
                (contextId, listener) -> listener.onContextCompleted(contextId), SearchSuccessfulEvent.class));

        stateMachine.registerTransition(new AsyncSearchTransition<>(RUNNING, FAILED,
                (s, e) -> ((AsyncSearchActiveContext) e.asyncSearchContext()).processSearchFailure(e.getException()),
                (contextId, listener) -> listener.onContextFailed(contextId), SearchFailureEvent.class));

        stateMachine.registerTransition(new AsyncSearchTransition<>(SUCCEEDED, PERSISTING,
                (s, e) -> asyncSearchPostProcessor.persistResponse((AsyncSearchActiveContext) e.asyncSearchContext(),
                        e.getAsyncSearchPersistenceModel()),
                (contextId, listener) -> {
                }, BeginPersistEvent.class));

        stateMachine.registerTransition(new AsyncSearchTransition<>(FAILED, PERSISTING,
                (s, e) -> asyncSearchPostProcessor.persistResponse((AsyncSearchActiveContext) e.asyncSearchContext(),
                        e.getAsyncSearchPersistenceModel()),
                (contextId, listener) -> {
                }, BeginPersistEvent.class));

        stateMachine.registerTransition(new AsyncSearchTransition<>(PERSISTING, PERSISTED,
                (s, e) -> asyncSearchActiveStore.freeContext(e.asyncSearchContext().getContextId()),
                (contextId, listener) -> listener.onContextPersisted(contextId), SearchResponsePersistedEvent.class));

        stateMachine.registerTransition(new AsyncSearchTransition<>(PERSISTING, PERSIST_FAILED,
                (s, e) -> asyncSearchActiveStore.freeContext(e.asyncSearchContext().getContextId()),
                (contextId, listener) -> listener.onContextPersistFailed(contextId), SearchResponsePersistFailedEvent.class));

        stateMachine.registerTransition(new AsyncSearchTransition<>(RUNNING, CLOSED,
                (s, e) -> asyncSearchActiveStore.freeContext(e.asyncSearchContext().getContextId()),
                (contextId, listener) -> listener.onRunningContextClosed(contextId), SearchClosedEvent.class));

        for (AsyncSearchState state : EnumSet.of(PERSISTING, PERSISTED, PERSIST_FAILED, SUCCEEDED, FAILED, INIT)) {
            stateMachine.registerTransition(new AsyncSearchTransition<>(state, CLOSED,
                    (s, e) -> asyncSearchActiveStore.freeContext(e.asyncSearchContext().getContextId()),
                    (contextId, listener) -> listener.onContextClosed(contextId), SearchClosedEvent.class));
        }
        return stateMachine;
    }

    @Override
    public void clusterChanged(ClusterChangedEvent event) {
        // TODO listen to coordinator state failures and async search shards getting assigned
    }

    @Override
    protected void doStart() {

    }

    @Override
    protected void doStop() {
        for (final AsyncSearchContext context : asyncSearchActiveStore.getAllContexts().values()) {
            freeActiveContext((AsyncSearchActiveContext) context);
        }
    }

    @Override
    protected void doClose() {
        doStop();
    }

    /**
     * @return Async Search stats accumulated on the current node
     */
    public AsyncSearchStats stats() {
        return statsListener.stats(clusterService.localNode());
    }


    private void validateRequest(SubmitAsyncSearchRequest request) {
        TimeValue keepAlive = request.getKeepAlive();
        validateKeepAlive(keepAlive);
        TimeValue waitForCompletionTimeout = request.getWaitForCompletionTimeout();
        validateWaitForCompletionTimeout(waitForCompletionTimeout);
    }

    private void validateWaitForCompletionTimeout(TimeValue waitForCompletionTimeout) {
        if (waitForCompletionTimeout.getMillis() > maxWaitForCompletion) {
            throw new IllegalArgumentException(
                    "Wait for completion timeout for async search (" + waitForCompletionTimeout.getMillis()
                            + ") is too large. It must be less than (" + TimeValue.timeValueMillis(maxWaitForCompletion)
                            + ").This limit can be set by changing the [" + MAX_WAIT_FOR_COMPLETION_TIMEOUT_SETTING.getKey()
                            + "] cluster level setting.");
        }
    }

    private void validateKeepAlive(TimeValue keepAlive) {
        if (keepAlive.getMillis() > maxKeepAlive) {
            throw new IllegalArgumentException(
                    "Keep alive for async search (" + keepAlive.getMillis() + ") is too large. It must be less than (" +
                            TimeValue.timeValueMillis(maxKeepAlive) + ").This limit can be set by changing the ["
                            + MAX_KEEP_ALIVE_SETTING.getKey() + "] cluster level setting.");
        }
    }

}<|MERGE_RESOLUTION|>--- conflicted
+++ resolved
@@ -62,12 +62,8 @@
 import org.elasticsearch.common.settings.Setting;
 import org.elasticsearch.common.settings.Settings;
 import org.elasticsearch.common.unit.TimeValue;
-<<<<<<< HEAD
 import org.elasticsearch.rest.RestStatus;
-import org.elasticsearch.search.SearchService;
-=======
 import org.elasticsearch.search.aggregations.InternalAggregation;
->>>>>>> e94e968e
 import org.elasticsearch.tasks.TaskId;
 import org.elasticsearch.threadpool.ThreadPool;
 
@@ -157,27 +153,13 @@
      *
      * @param request                 the SubmitAsyncSearchRequest
      * @param relativeStartTimeMillis the relative start time of the search in millis
-<<<<<<< HEAD
-     * @param searchService the reference for the SearchService
      * @param user current user
-     * @return the AsyncSearchContext for the submitted request
-     */
-    public AsyncSearchContext createAndStoreContext(SubmitAsyncSearchRequest request, long relativeStartTimeMillis,
-                                                    SearchService searchService, User user) {
-        if (request.getKeepAlive().getMillis() > maxKeepAlive) {
-            throw new IllegalArgumentException(
-                    "Keep alive for async search (" + request.getKeepAlive().getMillis() + ") is too large It must be less than (" +
-                            TimeValue.timeValueMillis(maxKeepAlive) + ").This limit can be set by changing the ["
-                            + MAX_KEEP_ALIVE_SETTING.getKey() + "] cluster level setting.");
-        }
-=======
      * @param reduceContextBuilder    the reference for the reduceContextBuilder
      * @return the AsyncSearchContext for the submitted request
      */
     public AsyncSearchContext createAndStoreContext(SubmitAsyncSearchRequest request, long relativeStartTimeMillis,
-                                                    Supplier<InternalAggregation.ReduceContextBuilder> reduceContextBuilder) {
+                                                    Supplier<InternalAggregation.ReduceContextBuilder> reduceContextBuilder, User user) {
         validateRequest(request);
->>>>>>> e94e968e
         AsyncSearchContextId asyncSearchContextId = new AsyncSearchContextId(UUIDs.base64UUID(), idGenerator.incrementAndGet());
         AsyncSearchProgressListener progressActionListener = new AsyncSearchProgressListener(relativeStartTimeMillis,
                 (response) -> asyncSearchPostProcessor.processSearchResponse(response, asyncSearchContextId),
@@ -186,14 +168,8 @@
                 reduceContextBuilder);
         AsyncSearchActiveContext asyncSearchContext = new AsyncSearchActiveContext(asyncSearchContextId, clusterService.localNode().getId(),
                 request.getKeepAlive(), request.getKeepOnCompletion(), threadPool, currentTimeSupplier, progressActionListener,
-<<<<<<< HEAD
-                /*placeholder for async search stats*/new AsyncSearchContextListener() {
-        }, user);
-        asyncSearchActiveStore.putContext(asyncSearchContextId, asyncSearchContext);
-=======
-                statsListener);
+                statsListener, user);
         asyncSearchActiveStore.putContext(asyncSearchContextId, asyncSearchContext, statsListener::onContextRejected);
->>>>>>> e94e968e
         return asyncSearchContext;
     }
 
@@ -384,7 +360,8 @@
                     releasable -> {
                         // At this point it's possible that the response would have been persisted to system index
                         if (asyncSearchActiveContext.getAsyncSearchState() == AsyncSearchState.PERSISTED) {
-<<<<<<< HEAD
+                            logger.debug("Updating persistence store after state is PERSISTED async search id [{}] " +
+                                    "for updating context", asyncSearchActiveContext.getAsyncSearchId());
                             persistenceService.updateExpirationTime(id, requestedExpirationTime, user, ActionListener.wrap(
                                     (actionResponse) -> listener.onResponse(new AsyncSearchPersistenceContext(id, asyncSearchContextId,
                                             actionResponse, currentTimeSupplier, namedWriteableRegistry)), listener::onFailure));
@@ -394,21 +371,11 @@
                                         "User doesn't have necessary roles to access the async search with id "+ id, RestStatus.FORBIDDEN));
                             }
                             else {
+                                logger.debug("Updating persistence store: NO as state is NOT PERSISTED yet async search id [{}] " +
+                                        "for updating context", asyncSearchActiveContext.getAsyncSearchId());
                                 asyncSearchActiveContext.setExpirationTimeMillis(requestedExpirationTime);
                                 listener.onResponse(asyncSearchActiveContext);
                             }
-=======
-                            logger.debug("Updating persistence store after state is PERSISTED async search id [{}] " +
-                                    "for updating context", asyncSearchActiveContext.getAsyncSearchId());
-                            persistenceService.updateExpirationTime(id, requestedExpirationTime, ActionListener.wrap(
-                                    (actionResponse) -> listener.onResponse(new AsyncSearchPersistenceContext(id, asyncSearchContextId,
-                                            actionResponse, currentTimeSupplier, namedWriteableRegistry)), listener::onFailure));
-                        } else {
-                            asyncSearchActiveContext.setExpirationTimeMillis(requestedExpirationTime);
-                            logger.debug("Updating persistence store: NO as state is NOT PERSISTED yet async search id [{}] " +
-                                    "for updating context", asyncSearchActiveContext.getAsyncSearchId());
-                            listener.onResponse(asyncSearchActiveContext);
->>>>>>> e94e968e
                         }
                         releasable.close();
                     },
@@ -420,13 +387,9 @@
                             listener.onFailure(exception);
                             return;
                         }
-<<<<<<< HEAD
-                        persistenceService.updateExpirationTime(id, requestedExpirationTime, user,
-=======
                         logger.debug("Updating persistence store after failing to acquire permits for async search id [{}] for updating " +
                                 "context with expiration time [{}]", asyncSearchActiveContext.getAsyncSearchId(), requestedExpirationTime);
-                        persistenceService.updateExpirationTime(id, requestedExpirationTime,
->>>>>>> e94e968e
+                        persistenceService.updateExpirationTime(id, requestedExpirationTime, user,
                                 ActionListener.wrap((actionResponse) -> listener.onResponse(new AsyncSearchPersistenceContext(
                                                 id, asyncSearchContextId, actionResponse, currentTimeSupplier, namedWriteableRegistry)),
                                         listener::onFailure));
@@ -434,13 +397,9 @@
                     }), TimeValue.timeValueSeconds(5), "update keep alive");
         } else {
             // try update the doc on the index assuming there exists one.
-<<<<<<< HEAD
-            persistenceService.updateExpirationTime(id, requestedExpirationTime, user,
-=======
             logger.debug("Updating persistence store after active context evicted for async search id [{}] " +
                     "for updating context", id);
-            persistenceService.updateExpirationTime(id, requestedExpirationTime,
->>>>>>> e94e968e
+            persistenceService.updateExpirationTime(id, requestedExpirationTime, user,
                     ActionListener.wrap((actionResponse) -> listener.onResponse(new AsyncSearchPersistenceContext(
                             id, asyncSearchContextId, actionResponse, currentTimeSupplier, namedWriteableRegistry)), listener::onFailure));
         }

--- conflicted
+++ resolved
@@ -36,11 +36,8 @@
 import com.amazon.opendistroforelasticsearch.search.async.plugin.AsyncSearchPlugin;
 import com.amazon.opendistroforelasticsearch.search.async.processor.AsyncSearchPostProcessor;
 import com.amazon.opendistroforelasticsearch.search.async.request.SubmitAsyncSearchRequest;
-<<<<<<< HEAD
 import com.amazon.opendistroforelasticsearch.search.async.stats.AsyncSearchStats;
 import com.amazon.opendistroforelasticsearch.search.async.stats.InternalAsyncSearchStats;
-=======
->>>>>>> 4623ac86
 import org.apache.logging.log4j.LogManager;
 import org.apache.logging.log4j.Logger;
 import org.apache.logging.log4j.message.ParameterizedMessage;
@@ -155,29 +152,15 @@
 
     /**
      * Creates a new active async search for a newly submitted async search.
-<<<<<<< HEAD
      *
-     * @param request                 the {@linkplain SubmitAsyncSearchRequest}
-     * @param relativeStartTimeMillis start time of {@linkplain SearchAction}
-     * @return the async search context
-     */
-    public AsyncSearchContext createAndStoreContext(SubmitAsyncSearchRequest request, long relativeStartTimeMillis) {
-        validateRequest(request);
-=======
-     * @param request the SubmitAsyncSearchRequest
+     * @param request                 the SubmitAsyncSearchRequest
      * @param relativeStartTimeMillis the relative start time of the search in millis
-     * @param searchService the reference for the SearchService
+     * @param searchService           the reference for the SearchService
      * @return the AsyncSearchContext for the submitted request
      */
     public AsyncSearchContext createAndStoreContext(SubmitAsyncSearchRequest request, long relativeStartTimeMillis,
                                                     SearchService searchService) {
-        if (request.getKeepAlive().getMillis() > maxKeepAlive) {
-            throw new IllegalArgumentException(
-                    "Keep alive for async search (" + request.getKeepAlive().getMillis() + ") is too large It must be less than (" +
-                            TimeValue.timeValueMillis(maxKeepAlive) + ").This limit can be set by changing the ["
-                            + MAX_KEEP_ALIVE_SETTING.getKey() + "] cluster level setting.");
-        }
->>>>>>> 4623ac86
+        validateRequest(request);
         AsyncSearchContextId asyncSearchContextId = new AsyncSearchContextId(UUIDs.base64UUID(), idGenerator.incrementAndGet());
         AsyncSearchProgressListener progressActionListener = new AsyncSearchProgressListener(relativeStartTimeMillis,
                 (response) -> asyncSearchPostProcessor.processSearchResponse(response, asyncSearchContextId),
@@ -186,12 +169,7 @@
                 () -> searchService.aggReduceContextBuilder(request.getSearchRequest()));
         AsyncSearchActiveContext asyncSearchContext = new AsyncSearchActiveContext(asyncSearchContextId, clusterService.localNode().getId(),
                 request.getKeepAlive(), request.getKeepOnCompletion(), threadPool, currentTimeSupplier, progressActionListener,
-<<<<<<< HEAD
                 statsListener);
-=======
-                /*placeholder for async search stats*/new AsyncSearchContextListener() {
-        });
->>>>>>> 4623ac86
         asyncSearchActiveStore.putContext(asyncSearchContextId, asyncSearchContext);
         return asyncSearchContext;
     }

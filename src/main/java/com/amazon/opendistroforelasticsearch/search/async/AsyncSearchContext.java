/*
 *   Copyright 2020 Amazon.com, Inc. or its affiliates. All Rights Reserved.
 *
 *   Licensed under the Apache License, Version 2.0 (the "License").
 *   You may not use this file except in compliance with the License.
 *   A copy of the License is located at
 *
 *       http://www.apache.org/licenses/LICENSE-2.0
 *
 *   or in the "license" file accompanying this file. This file is distributed
 *   on an "AS IS" BASIS, WITHOUT WARRANTIES OR CONDITIONS OF ANY KIND, either
 *   express or implied. See the License for the specific language governing
 *   permissions and limitations under the License.
 */

package com.amazon.opendistroforelasticsearch.search.async;

import com.amazon.opendistroforelasticsearch.search.async.task.AsyncSearchTask;
import org.apache.logging.log4j.LogManager;
import org.apache.logging.log4j.Logger;
import org.apache.lucene.search.TotalHits;
import org.elasticsearch.ElasticsearchException;
import org.elasticsearch.action.ActionListener;
import org.elasticsearch.action.admin.cluster.node.tasks.cancel.CancelTasksRequest;
import org.elasticsearch.action.admin.cluster.node.tasks.cancel.CancelTasksRequestBuilder;
import org.elasticsearch.action.admin.cluster.node.tasks.cancel.CancelTasksResponse;
import org.elasticsearch.action.search.SearchResponse;
import org.elasticsearch.action.search.SearchShard;
import org.elasticsearch.action.search.ShardSearchFailure;
import org.elasticsearch.client.Client;
import org.elasticsearch.common.lease.Releasable;
import org.elasticsearch.common.unit.TimeValue;
import org.elasticsearch.common.util.concurrent.AbstractRefCounted;
import org.elasticsearch.search.SearchHits;
import org.elasticsearch.search.aggregations.InternalAggregations;
import org.elasticsearch.search.internal.InternalSearchResponse;
import org.elasticsearch.tasks.TaskId;

import java.util.ArrayList;
import java.util.Collection;
import java.util.Collections;
import java.util.List;
import java.util.concurrent.ConcurrentHashMap;
import java.util.concurrent.atomic.AtomicBoolean;
import java.util.concurrent.atomic.AtomicInteger;
import java.util.concurrent.atomic.AtomicLong;
import java.util.concurrent.atomic.AtomicReference;

public class AsyncSearchContext extends AbstractRefCounted implements Releasable {

    private static final Logger logger = LogManager.getLogger(AsyncSearchContext.class);

    private final AtomicBoolean isRunning;
    private final AtomicBoolean isPartial;
    private final AtomicBoolean isCompleted;

    private final AtomicReference<ElasticsearchException> error;
    private final AtomicReference<SearchResponse> searchResponse;

    private final AsyncSearchTask task;
    private final Client client;
    private final PartialResultsHolder resultsHolder;
    private final long startTimeMillis;
    private final String nodeId;
    private final AtomicLong expirationTimeMillis;
    private final Boolean keepOnCompletion;

    private final AsyncSearchContextId asyncSearchContextId;

    private final TransportSubmitAsyncSearchAction.SearchTimeProvider searchTimeProvider;
    private final Collection<ActionListener<AsyncSearchResponse>> listeners = Collections.newSetFromMap(new ConcurrentHashMap<>());


    public AsyncSearchContext(Client client, String nodeId, AsyncSearchContextId asyncSearchContextId, TimeValue keepAlive, boolean keepOnCompletion, AsyncSearchTask task,
                              TransportSubmitAsyncSearchAction.SearchTimeProvider searchTimeProvider) {
        super("async_search_context");
        this.client = client;
        this.nodeId = nodeId;
        this.asyncSearchContextId = asyncSearchContextId;
        this.task = task;
        this.keepOnCompletion = keepOnCompletion;
        this.searchTimeProvider = searchTimeProvider;
        this.resultsHolder = new PartialResultsHolder();
        this.startTimeMillis = searchTimeProvider.getAbsoluteStartMillis();
        this.expirationTimeMillis = new AtomicLong(startTimeMillis + keepAlive.getMillis());
        this.isRunning = new AtomicBoolean(true);
        this.isPartial = new AtomicBoolean(true);
        this.isCompleted = new AtomicBoolean(false);
        this.error = new AtomicReference<>();
        this.searchResponse = new AtomicReference<>();
    }

    public AsyncSearchTask getTask() {
        return task;
    }

    public PartialResultsHolder getResultsHolder() {
        return resultsHolder;
    }


    public TransportSubmitAsyncSearchAction.SearchTimeProvider getSearchTimeProvider() {
        return searchTimeProvider;
    }

    public void addListener(ActionListener<AsyncSearchResponse> listener) {
        this.listeners.add(listener);
    }

    public void removeListener(ActionListener<AsyncSearchResponse> listener) {
        this.listeners.remove(listener);
    }

    public Collection<ActionListener<AsyncSearchResponse>> getListeners() {
        return Collections.unmodifiableCollection(listeners);
    }


    public AsyncSearchContextId getAsyncSearchContextId() {
        return asyncSearchContextId;
    }

    @Override
    public void close() {

    }

    @Override
    protected void closeInternal() {

    }

    /**
     * @return If past expiration time throw RNF and cancel task.
     * If isRunning is true, build and return partial Response. Else, build and return response.
     */
    public AsyncSearchResponse getAsyncSearchResponse() {
<<<<<<< HEAD
=======
        if(isCancelled())
>>>>>>> aa83bcb9
        logger.info("isCancelled:{}, isExpired:{}", isCancelled(), isExpired());
        try {
            String id = AsyncSearchId.buildAsyncId(new AsyncSearchId(nodeId, asyncSearchContextId));
            logger.info("ID is {}", id);
            return new AsyncSearchResponse(id, isPartial(), isRunning(), startTimeMillis, getExpirationTimeMillis(),
                    isRunning() ? buildPartialSearchResponse() : getFinalSearchResponse(), error.get());

        } catch (Exception e) {
            //capture error in async search response
            return null;
        }
    }

    public SearchResponse getFinalSearchResponse() {
        return searchResponse.get();
    }

    public boolean isRunning() {
        return !task.isCancelled() && isRunning.get();
    }

    public boolean isCancelled() {
        return task.isCancelled();
    }

    public boolean isPartial() {
        return isPartial.get();
    }

    public long getExpirationTimeMillis() {
        return expirationTimeMillis.get();
    }

    private void cancelIfRequired() {
        if(!task.isCancelled()) {
            if(isExpired()) {
                cancelTask();
            }
        }

    }

    public void cancelTask() {

        if (!task.isCancelled()) {
            logger.info("NODEID : {}", nodeId);
            CancelTasksRequest cancelTasksRequest = new CancelTasksRequest();
            cancelTasksRequest.setTaskId(task.taskInfo(nodeId, false).getTaskId());
            cancelTasksRequest.setReason("Async search request expired");
            client.admin().cluster().cancelTasks(cancelTasksRequest, new ActionListener<CancelTasksResponse>() {
                @Override
                public void onResponse(CancelTasksResponse cancelTasksResponse) {
                logger.info(cancelTasksResponse.toString());
                }

                @Override
                public void onFailure(Exception e) {
                    logger.error("Failed to cancel async search task {} not cancelled upon expiry", task.getId());
                }
            });
        }
    }

    public boolean isExpired() {
        return System.currentTimeMillis() > getExpirationTimeMillis();
    }

    private SearchResponse buildPartialSearchResponse() {
        if (resultsHolder.isResponseInitialized.get()) {
            SearchHits searchHits = new SearchHits(SearchHits.EMPTY, resultsHolder.totalHits, Float.NaN);
            InternalSearchResponse internalSearchResponse = new InternalSearchResponse(searchHits, resultsHolder.internalAggregations,
                    null, null, false, false, resultsHolder.reducePhase.get());
            ShardSearchFailure[] shardSearchFailures = resultsHolder.shardSearchFailuresFailures.toArray(new ShardSearchFailure[]{});
            long tookInMillis =  System.currentTimeMillis()-task.getStartTime();
            return new SearchResponse(internalSearchResponse, null, resultsHolder.totalShards.get(),
                    resultsHolder.successfulShards.get(), resultsHolder.skippedShards.get(), tookInMillis, shardSearchFailures, resultsHolder.clusters);
        } else {
            return null;
        }
    }

    public void processFailure(Exception e) {
        this.isCompleted.set(true);
        this.isPartial.set(false);
        this.isRunning.set(false);
        error.set(new ElasticsearchException(e));
        getListeners().forEach(listener -> listener.onFailure(e));
    }


    public void processFinalResponse(SearchResponse searchResponse) {
        this.searchResponse.compareAndSet(null, searchResponse);
        this.isCompleted.set(true);
        this.isRunning.set(false);
        this.isPartial.set(false);
        AsyncSearchResponse asyncSearchResponse = getAsyncSearchResponse();
        this.listeners.forEach(listener -> {
            try {
                listener.onResponse(asyncSearchResponse);
            } catch (Exception e) {
                logger.error("Failed to notify listener on response.");
            }
        });
    }

    public void setExpirationTimeMillis(long expirationTimeMillis) {
        this.expirationTimeMillis.set(expirationTimeMillis);
    }

    public void clear() {
        cancelTask();
        //clear further
    }

    public static class PartialResultsHolder {

        private final List<ShardSearchFailure> shardSearchFailuresFailures = new ArrayList<>();

        private AtomicInteger reducePhase;
        private TotalHits totalHits;
        private InternalAggregations internalAggregations;

        private AtomicBoolean isResponseInitialized;

        private AtomicInteger totalShards;
        private AtomicInteger successfulShards;
        private AtomicInteger skippedShards;
        private SearchResponse.Clusters clusters;

        PartialResultsHolder() {
            this.internalAggregations = InternalAggregations.EMPTY;
            totalShards = new AtomicInteger();
            successfulShards = new AtomicInteger();
            skippedShards = new AtomicInteger();
            reducePhase = new AtomicInteger();
            isResponseInitialized = new AtomicBoolean(false);
        }


        public synchronized void addShardFailure(ShardSearchFailure failure) {
            shardSearchFailuresFailures.add(failure);
        }

        /**
         * @param reducePhase Version of reduce. If reducePhase version in resultHolder is greater than the event's reducePhase version, this event can be discarded.
         */
        public synchronized void updateResultFromReduceEvent(List<SearchShard> shards, TotalHits totalHits, InternalAggregations aggs, int reducePhase) {
            if (this.reducePhase.get() > reducePhase) {
                logger.warn("ResultHolder reducePhase version {} is ahead of the event reducePhase version {}. Discarding event",
                        this.reducePhase, reducePhase);
                return;
            }
            this.successfulShards.set(shards.size());
            this.internalAggregations = aggs;
            this.reducePhase.set(reducePhase);
            this.totalHits = totalHits;
        }

        public synchronized void updateResultFromReduceEvent(InternalAggregations aggs, int reducePhase) {
            if (this.reducePhase.get() > reducePhase) {
                logger.warn("ResultHolder reducePhase version {} is ahead of the event reducePhase version {}. Discarding event",
                        this.reducePhase, reducePhase);
                return;
            }
            this.internalAggregations = aggs;
            this.reducePhase.set(reducePhase);
        }

        public synchronized void initialiseResultHolderShardLists(
                List<SearchShard> shards, List<SearchShard> skippedShards, SearchResponse.Clusters clusters, boolean fetchPhase) {
            this.totalShards.set(shards.size());
            this.skippedShards.set(skippedShards.size());
            this.clusters = clusters;
            isResponseInitialized.set(true);
        }

        public synchronized void incrementSuccessfulShards() {
            successfulShards.incrementAndGet();
        }
    }
}<|MERGE_RESOLUTION|>--- conflicted
+++ resolved
@@ -135,10 +135,6 @@
      * If isRunning is true, build and return partial Response. Else, build and return response.
      */
     public AsyncSearchResponse getAsyncSearchResponse() {
-<<<<<<< HEAD
-=======
-        if(isCancelled())
->>>>>>> aa83bcb9
         logger.info("isCancelled:{}, isExpired:{}", isCancelled(), isExpired());
         try {
             String id = AsyncSearchId.buildAsyncId(new AsyncSearchId(nodeId, asyncSearchContextId));
@@ -182,24 +178,21 @@
     }
 
     public void cancelTask() {
-
-        if (!task.isCancelled()) {
-            logger.info("NODEID : {}", nodeId);
-            CancelTasksRequest cancelTasksRequest = new CancelTasksRequest();
-            cancelTasksRequest.setTaskId(task.taskInfo(nodeId, false).getTaskId());
-            cancelTasksRequest.setReason("Async search request expired");
-            client.admin().cluster().cancelTasks(cancelTasksRequest, new ActionListener<CancelTasksResponse>() {
-                @Override
-                public void onResponse(CancelTasksResponse cancelTasksResponse) {
-                logger.info(cancelTasksResponse.toString());
-                }
-
-                @Override
-                public void onFailure(Exception e) {
-                    logger.error("Failed to cancel async search task {} not cancelled upon expiry", task.getId());
-                }
-            });
-        }
+        logger.info("NODEID : {}", nodeId);
+        CancelTasksRequest cancelTasksRequest = new CancelTasksRequest();
+        cancelTasksRequest.setTaskId(task.taskInfo(nodeId, false).getTaskId());
+        cancelTasksRequest.setReason("Async search request expired");
+        client.admin().cluster().cancelTasks(cancelTasksRequest, new ActionListener<CancelTasksResponse>() {
+            @Override
+            public void onResponse(CancelTasksResponse cancelTasksResponse) {
+            logger.info(cancelTasksResponse.toString());
+            }
+
+            @Override
+            public void onFailure(Exception e) {
+                logger.error("Failed to cancel async search task {} not cancelled upon expiry", task.getId());
+            }
+        });
     }
 
     public boolean isExpired() {
@@ -237,6 +230,7 @@
         AsyncSearchResponse asyncSearchResponse = getAsyncSearchResponse();
         this.listeners.forEach(listener -> {
             try {
+
                 listener.onResponse(asyncSearchResponse);
             } catch (Exception e) {
                 logger.error("Failed to notify listener on response.");
@@ -246,11 +240,6 @@
 
     public void setExpirationTimeMillis(long expirationTimeMillis) {
         this.expirationTimeMillis.set(expirationTimeMillis);
-    }
-
-    public void clear() {
-        cancelTask();
-        //clear further
     }
 
     public static class PartialResultsHolder {

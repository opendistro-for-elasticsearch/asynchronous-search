/*
 *   Copyright 2020 Amazon.com, Inc. or its affiliates. All Rights Reserved.
 *
 *   Licensed under the Apache License, Version 2.0 (the "License").
 *   You may not use this file except in compliance with the License.
 *   A copy of the License is located at
 *
 *       http://www.apache.org/licenses/LICENSE-2.0
 *
 *   or in the "license" file accompanying this file. This file is distributed
 *   on an "AS IS" BASIS, WITHOUT WARRANTIES OR CONDITIONS OF ANY KIND, either
 *   express or implied. See the License for the specific language governing
 *   permissions and limitations under the License.
 */

package com.amazon.opendistroforelasticsearch.search.async;

import com.amazon.opendistroforelasticsearch.search.async.persistence.AsyncSearchPersistenceService;
import org.apache.logging.log4j.LogManager;
import org.apache.logging.log4j.Logger;
import org.apache.lucene.search.TotalHits;
import org.elasticsearch.ElasticsearchException;
import org.elasticsearch.action.ActionListener;
import org.elasticsearch.action.admin.cluster.node.tasks.cancel.CancelTasksRequest;
import org.elasticsearch.action.admin.cluster.node.tasks.cancel.CancelTasksResponse;
import org.elasticsearch.action.index.IndexResponse;
import org.elasticsearch.action.search.SearchResponse;
import org.elasticsearch.action.search.SearchShard;
import org.elasticsearch.action.search.SearchTask;
import org.elasticsearch.action.search.ShardSearchFailure;
import org.elasticsearch.client.Client;
import org.elasticsearch.common.lease.Releasable;
import org.elasticsearch.common.unit.TimeValue;
import org.elasticsearch.common.util.concurrent.AbstractRefCounted;
import org.elasticsearch.search.SearchHits;
import org.elasticsearch.search.aggregations.InternalAggregations;
import org.elasticsearch.search.internal.InternalSearchResponse;
import org.elasticsearch.tasks.TaskResult;

import java.io.IOException;
import java.util.ArrayList;
import java.util.Collection;
import java.util.Collections;
import java.util.List;
import java.util.concurrent.ConcurrentHashMap;
import java.util.concurrent.atomic.AtomicBoolean;
import java.util.concurrent.atomic.AtomicInteger;
import java.util.concurrent.atomic.AtomicLong;
import java.util.concurrent.atomic.AtomicReference;

public class AsyncSearchContext extends AbstractRefCounted implements Releasable {

    private static final Logger logger = LogManager.getLogger(AsyncSearchContext.class);

    private final AtomicBoolean isRunning;
    private final AtomicBoolean isPartial;
    private final AtomicBoolean isCompleted;
    private final AtomicBoolean persisted;

    private final AtomicReference<ElasticsearchException> error;
    private final AtomicReference<SearchResponse> searchResponse;

    private SearchTask task;
    private final Client client;
    private final AtomicReference<PartialResultsHolder> resultsHolder;
    private final long startTimeMillis;
    private final String nodeId;
    private final AtomicLong expirationTimeMillis;
    private final Boolean keepOnCompletion;
    private final AsyncSearchPersistenceService persistenceService;

    private final AsyncSearchContextId asyncSearchContextId;

    private final TransportSubmitAsyncSearchAction.SearchTimeProvider searchTimeProvider;
    private final Collection<ActionListener<AsyncSearchResponse>> listeners = Collections.newSetFromMap(new ConcurrentHashMap<>());


<<<<<<< HEAD
    public AsyncSearchContext(AsyncSearchPersistenceService persistenceService, Client client, String nodeId,
                              AsyncSearchContextId asyncSearchContextId, TimeValue keepAlive, boolean keepOnCompletion, SearchTask task,
=======
    public AsyncSearchContext(AsyncSearchPersistenceService persistenceService, Client client, String nodeId, AsyncSearchContextId asyncSearchContextId, TimeValue keepAlive, boolean keepOnCompletion,
>>>>>>> 58f14404
                              TransportSubmitAsyncSearchAction.SearchTimeProvider searchTimeProvider) {
        super("async_search_context");
        this.persistenceService = persistenceService;
        this.client = client;
        this.nodeId = nodeId;
        this.asyncSearchContextId = asyncSearchContextId;
        this.keepOnCompletion = keepOnCompletion;
        this.searchTimeProvider = searchTimeProvider;
        this.resultsHolder = new AtomicReference<>(new PartialResultsHolder());
        this.startTimeMillis = searchTimeProvider.getAbsoluteStartMillis();
        this.expirationTimeMillis = new AtomicLong(startTimeMillis + keepAlive.getMillis());
        this.isRunning = new AtomicBoolean(true);
        this.isPartial = new AtomicBoolean(true);
        this.isCompleted = new AtomicBoolean(false);
        this.persisted = new AtomicBoolean(false);
        this.error = new AtomicReference<>();
        this.searchResponse = new AtomicReference<>();
    }

    public SearchTask getTask() {
        return task;
    }

    public void setTask(SearchTask task) {
        this.task = task;
    }

    public PartialResultsHolder getResultsHolder() {
        return resultsHolder.get();
    }


    public TransportSubmitAsyncSearchAction.SearchTimeProvider getSearchTimeProvider() {
        return searchTimeProvider;
    }

    public void addListener(ActionListener<AsyncSearchResponse> listener) {
        assert isRunning.get() == true : "Listener added after completion";
        this.listeners.add(listener);
    }

    public void removeListener(ActionListener<AsyncSearchResponse> listener) {
        this.listeners.remove(listener);
    }

    public Collection<ActionListener<AsyncSearchResponse>> getListeners() {
        return Collections.unmodifiableCollection(listeners);
    }


    public AsyncSearchContextId getAsyncSearchContextId() {
        return asyncSearchContextId;
    }

    @Override
    public void close() {

    }

    @Override
    protected void closeInternal() {

    }

    /**
     * @return If past expiration time throw RNF and cancel task.
     * If isRunning is true, build and return partial Response. Else, build and return response.
     */
    public AsyncSearchResponse getAsyncSearchResponse() throws IOException {
        logger.info("isCancelled:{}, isExpired:{}, isPersisted:{}", isCancelled(), isExpired(), isPersisted());
        String id = getId();
        logger.info("ID is {}", id);
        return new AsyncSearchResponse(id, isPartial(), isRunning(), startTimeMillis, getExpirationTimeMillis(),
                        isRunning() ? buildPartialSearchResponse() : getFinalSearchResponse(), error.get());


    }

    public String getId() throws IOException {
        return AsyncSearchId.buildAsyncId(new AsyncSearchId(nodeId, asyncSearchContextId));
    }

    public SearchResponse getFinalSearchResponse() {
        return searchResponse.get();
    }

    public boolean isRunning() {
        return !task.isCancelled() && isRunning.get();
    }

    public boolean isCancelled() {
        return task.isCancelled();
    }

    public boolean isPartial() {
        return isPartial.get();
    }

    public long getExpirationTimeMillis() {
        return expirationTimeMillis.get();
    }

    private void cancelIfRequired() {
        if (!task.isCancelled()) {
            if (isExpired()) {
                cancelTask();
            }
        }

    }

    public void cancelTask() {
        if (isCancelled())
            return;
        logger.info("Cancelling task [{}] on node : [{}]", task.getId(), nodeId);
        CancelTasksRequest cancelTasksRequest = new CancelTasksRequest();
        cancelTasksRequest.setTaskId(task.taskInfo(nodeId, false).getTaskId());
        cancelTasksRequest.setReason("Async search request expired");
        client.admin().cluster().cancelTasks(cancelTasksRequest, new ActionListener<CancelTasksResponse>() {
            @Override
            public void onResponse(CancelTasksResponse cancelTasksResponse) {
                logger.info(cancelTasksResponse.toString());
            }

            @Override
            public void onFailure(Exception e) {
                logger.error("Failed to cancel async search task {} not cancelled upon expiry", task.getId());
            }
        });
    }

    public boolean isExpired() {
        return System.currentTimeMillis() > getExpirationTimeMillis();
    }

    private SearchResponse buildPartialSearchResponse() {
        PartialResultsHolder partialResultsHolder = getResultsHolder();
        if (partialResultsHolder.isResponseInitialized.get()) {
            SearchHits searchHits = new SearchHits(SearchHits.EMPTY, partialResultsHolder.totalHits, Float.NaN);
            InternalSearchResponse internalSearchResponse = new InternalSearchResponse(searchHits, partialResultsHolder.internalAggregations,
                    null, null, false, false, partialResultsHolder.reducePhase.get());
            ShardSearchFailure[] shardSearchFailures = partialResultsHolder.shardSearchFailuresFailures.toArray(new ShardSearchFailure[]{});
            long tookInMillis = System.currentTimeMillis() - task.getStartTime();
            return new SearchResponse(internalSearchResponse, null, partialResultsHolder.totalShards.get(),
                    partialResultsHolder.successfulShards.get(), partialResultsHolder.skippedShards.get(), tookInMillis, shardSearchFailures,
                    partialResultsHolder.clusters);
        } else {
            return null;
        }
    }

    public void processFailure(Exception e) {
        this.isCompleted.set(true);
        this.isPartial.set(false);
        this.isRunning.set(false);
        error.set(new ElasticsearchException(e));
        getListeners().forEach(listener -> listener.onFailure(e));
    }


    public void processFinalResponse(SearchResponse response) throws IOException {
        this.searchResponse.compareAndSet(null, response);
        this.isCompleted.set(true);
        this.isRunning.set(false);
        this.isPartial.set(false);
        AsyncSearchResponse asyncSearchResponse = getAsyncSearchResponse();
        this.persistenceService.createResponse(new TaskResult(task.taskInfo(nodeId, false), asyncSearchResponse), asyncSearchResponse,
                new ActionListener<IndexResponse>() {
                    @Override
                    public void onResponse(IndexResponse indexResponse) {
                        persisted.compareAndSet(false, true);
                        searchResponse.compareAndSet(response,null);
                        resultsHolder.set(null);
                    }

                    @Override
                    public void onFailure(Exception e) {
                        logger.error("Failed to persist final response for {}", asyncSearchResponse.getId(), e);
                    }
                });

        this.listeners.forEach(listener -> {
            try {

                listener.onResponse(asyncSearchResponse);
            } catch (Exception e) {
                logger.error("Failed to notify listener on response.");
            }
        });
    }

    public synchronized void updateExpirationTime(long expirationTimeMillis) throws IOException {
        this.expirationTimeMillis.set(expirationTimeMillis);
        if(isPersisted()) {
            persistenceService.updateExpirationTime(getId(),expirationTimeMillis);
        }
    }

    public boolean isPersisted() {
        return persisted.get();
    }

    public void clear() {
        cancelTask();
        //clear further
    }

    public void getAsyncSearchResponse(ActionListener<AsyncSearchResponse> listener) {
        if(isPersisted()) {
            try {
                persistenceService.getResponse(getId(),listener);
            } catch (IOException e) {
                listener.onFailure(e);
            }
        }

    }



    public static class PartialResultsHolder {

        private final List<ShardSearchFailure> shardSearchFailuresFailures = new ArrayList<>();

        private AtomicInteger reducePhase;
        private TotalHits totalHits;
        private InternalAggregations internalAggregations;

        private AtomicBoolean isResponseInitialized;

        private AtomicInteger totalShards;
        private AtomicInteger successfulShards;
        private AtomicInteger skippedShards;
        private SearchResponse.Clusters clusters;

        PartialResultsHolder() {
            this.internalAggregations = InternalAggregations.EMPTY;
            totalShards = new AtomicInteger();
            successfulShards = new AtomicInteger();
            skippedShards = new AtomicInteger();
            reducePhase = new AtomicInteger();
            isResponseInitialized = new AtomicBoolean(false);
        }


        public synchronized void addShardFailure(ShardSearchFailure failure) {
            shardSearchFailuresFailures.add(failure);
        }

        /**
         * @param reducePhase Version of reduce. If reducePhase version in resultHolder is greater than the event's reducePhase version, this event can be discarded.
         */
        public synchronized void updateResultFromReduceEvent(List<SearchShard> shards, TotalHits totalHits, InternalAggregations aggs, int reducePhase) {
            if (this.reducePhase.get() > reducePhase) {
                logger.warn("ResultHolder reducePhase version {} is ahead of the event reducePhase version {}. Discarding event",
                        this.reducePhase, reducePhase);
                return;
            }
            this.successfulShards.set(shards.size());
            this.internalAggregations = aggs;
            this.reducePhase.set(reducePhase);
            this.totalHits = totalHits;
        }

        public synchronized void updateResultFromReduceEvent(InternalAggregations aggs, TotalHits totalHits, int reducePhase) {
            if (this.reducePhase.get() > reducePhase) {
                logger.warn("ResultHolder reducePhase version {} is ahead of the event reducePhase version {}. Discarding event",
                        this.reducePhase, reducePhase);
                return;
            }
            this.totalHits = totalHits;
            this.internalAggregations = aggs;
            this.reducePhase.set(reducePhase);
        }

        public synchronized void initialiseResultHolderShardLists(
                List<SearchShard> shards, List<SearchShard> skippedShards, SearchResponse.Clusters clusters, boolean fetchPhase) {
            this.totalShards.set(shards.size());
            this.skippedShards.set(skippedShards.size());
            this.clusters = clusters;
            isResponseInitialized.set(true);
        }

        public synchronized void incrementSuccessfulShards() {
            successfulShards.incrementAndGet();
        }
    }
}<|MERGE_RESOLUTION|>--- conflicted
+++ resolved
@@ -19,6 +19,7 @@
 import org.apache.logging.log4j.LogManager;
 import org.apache.logging.log4j.Logger;
 import org.apache.lucene.search.TotalHits;
+import org.apache.lucene.util.SetOnce;
 import org.elasticsearch.ElasticsearchException;
 import org.elasticsearch.action.ActionListener;
 import org.elasticsearch.action.admin.cluster.node.tasks.cancel.CancelTasksRequest;
@@ -60,7 +61,7 @@
     private final AtomicReference<ElasticsearchException> error;
     private final AtomicReference<SearchResponse> searchResponse;
 
-    private SearchTask task;
+    private SetOnce<SearchTask> task;
     private final Client client;
     private final AtomicReference<PartialResultsHolder> resultsHolder;
     private final long startTimeMillis;
@@ -75,12 +76,8 @@
     private final Collection<ActionListener<AsyncSearchResponse>> listeners = Collections.newSetFromMap(new ConcurrentHashMap<>());
 
 
-<<<<<<< HEAD
     public AsyncSearchContext(AsyncSearchPersistenceService persistenceService, Client client, String nodeId,
-                              AsyncSearchContextId asyncSearchContextId, TimeValue keepAlive, boolean keepOnCompletion, SearchTask task,
-=======
-    public AsyncSearchContext(AsyncSearchPersistenceService persistenceService, Client client, String nodeId, AsyncSearchContextId asyncSearchContextId, TimeValue keepAlive, boolean keepOnCompletion,
->>>>>>> 58f14404
+                              AsyncSearchContextId asyncSearchContextId, TimeValue keepAlive, boolean keepOnCompletion,
                               TransportSubmitAsyncSearchAction.SearchTimeProvider searchTimeProvider) {
         super("async_search_context");
         this.persistenceService = persistenceService;
@@ -98,14 +95,15 @@
         this.persisted = new AtomicBoolean(false);
         this.error = new AtomicReference<>();
         this.searchResponse = new AtomicReference<>();
+        this.task = new SetOnce<>();
     }
 
     public SearchTask getTask() {
-        return task;
+        return task.get();
     }
 
     public void setTask(SearchTask task) {
-        this.task = task;
+        this.task.set(task);
     }
 
     public PartialResultsHolder getResultsHolder() {
@@ -168,11 +166,11 @@
     }
 
     public boolean isRunning() {
-        return !task.isCancelled() && isRunning.get();
+        return !getTask().isCancelled() && isRunning.get();
     }
 
     public boolean isCancelled() {
-        return task.isCancelled();
+        return getTask().isCancelled();
     }
 
     public boolean isPartial() {
@@ -184,7 +182,7 @@
     }
 
     private void cancelIfRequired() {
-        if (!task.isCancelled()) {
+        if (!getTask().isCancelled()) {
             if (isExpired()) {
                 cancelTask();
             }
@@ -195,9 +193,9 @@
     public void cancelTask() {
         if (isCancelled())
             return;
-        logger.info("Cancelling task [{}] on node : [{}]", task.getId(), nodeId);
+        logger.info("Cancelling task [{}] on node : [{}]", getTask().getId(), nodeId);
         CancelTasksRequest cancelTasksRequest = new CancelTasksRequest();
-        cancelTasksRequest.setTaskId(task.taskInfo(nodeId, false).getTaskId());
+        cancelTasksRequest.setTaskId(getTask().taskInfo(nodeId, false).getTaskId());
         cancelTasksRequest.setReason("Async search request expired");
         client.admin().cluster().cancelTasks(cancelTasksRequest, new ActionListener<CancelTasksResponse>() {
             @Override
@@ -207,7 +205,7 @@
 
             @Override
             public void onFailure(Exception e) {
-                logger.error("Failed to cancel async search task {} not cancelled upon expiry", task.getId());
+                logger.error("Failed to cancel async search task {} not cancelled upon expiry", getTask().getId());
             }
         });
     }
@@ -223,7 +221,7 @@
             InternalSearchResponse internalSearchResponse = new InternalSearchResponse(searchHits, partialResultsHolder.internalAggregations,
                     null, null, false, false, partialResultsHolder.reducePhase.get());
             ShardSearchFailure[] shardSearchFailures = partialResultsHolder.shardSearchFailuresFailures.toArray(new ShardSearchFailure[]{});
-            long tookInMillis = System.currentTimeMillis() - task.getStartTime();
+            long tookInMillis = System.currentTimeMillis() - getTask().getStartTime();
             return new SearchResponse(internalSearchResponse, null, partialResultsHolder.totalShards.get(),
                     partialResultsHolder.successfulShards.get(), partialResultsHolder.skippedShards.get(), tookInMillis, shardSearchFailures,
                     partialResultsHolder.clusters);
@@ -247,7 +245,7 @@
         this.isRunning.set(false);
         this.isPartial.set(false);
         AsyncSearchResponse asyncSearchResponse = getAsyncSearchResponse();
-        this.persistenceService.createResponse(new TaskResult(task.taskInfo(nodeId, false), asyncSearchResponse), asyncSearchResponse,
+        this.persistenceService.createResponse(new TaskResult(getTask().taskInfo(nodeId, false), asyncSearchResponse), asyncSearchResponse,
                 new ActionListener<IndexResponse>() {
                     @Override
                     public void onResponse(IndexResponse indexResponse) {

/*
 *   Copyright 2020 Amazon.com, Inc. or its affiliates. All Rights Reserved.
 *
 *   Licensed under the Apache License, Version 2.0 (the "License").
 *   You may not use this file except in compliance with the License.
 *   A copy of the License is located at
 *
 *       http://www.apache.org/licenses/LICENSE-2.0
 *
 *   or in the "license" file accompanying this file. This file is distributed
 *   on an "AS IS" BASIS, WITHOUT WARRANTIES OR CONDITIONS OF ANY KIND, either
 *   express or implied. See the License for the specific language governing
 *   permissions and limitations under the License.
 */

package com.amazon.opendistroforelasticsearch.search.async;

<<<<<<< HEAD
=======
import com.amazon.opendistroforelasticsearch.search.async.persistence.AsyncSearchPersistenceService;
>>>>>>> 58f14404
import org.apache.logging.log4j.LogManager;
import org.apache.logging.log4j.Logger;
import org.elasticsearch.action.search.SearchTask;
import org.elasticsearch.client.Client;
import org.elasticsearch.cluster.service.ClusterService;
import org.elasticsearch.common.UUIDs;
import org.elasticsearch.common.component.AbstractLifecycleComponent;
import org.elasticsearch.common.settings.Setting;
import org.elasticsearch.common.settings.Settings;
import org.elasticsearch.common.unit.TimeValue;
import org.elasticsearch.common.util.concurrent.ConcurrentCollections;
import org.elasticsearch.common.util.concurrent.ConcurrentMapLong;
import org.elasticsearch.search.SearchService;
import org.elasticsearch.threadpool.Scheduler;
import org.elasticsearch.threadpool.ThreadPool;

import java.io.IOException;
import java.util.concurrent.atomic.AtomicLong;

import static org.elasticsearch.common.unit.TimeValue.timeValueHours;
import static org.elasticsearch.common.unit.TimeValue.timeValueMinutes;

public class  AsyncSearchService extends AbstractLifecycleComponent {

    private static final Logger logger = LogManager.getLogger(SearchService.class);

    public static final Setting<TimeValue> DEFAULT_KEEPALIVE_SETTING =
            Setting.positiveTimeSetting("async_search.default_keep_alive", timeValueMinutes(5), Setting.Property.NodeScope,
                    Setting.Property.Dynamic);
    public static final Setting<TimeValue> MAX_KEEPALIVE_SETTING =
            Setting.positiveTimeSetting("async_search.max_keep_alive", timeValueHours(24), Setting.Property.NodeScope,
                    Setting.Property.Dynamic);
    public static final Setting<TimeValue> KEEPALIVE_INTERVAL_SETTING =
            Setting.positiveTimeSetting("async_search.keep_alive_interval", timeValueMinutes(1), Setting.Property.NodeScope);

    private volatile long defaultKeepAlive;

    private volatile long maxKeepAlive;

    private final Scheduler.Cancellable keepAliveReaper;

    private final AtomicLong idGenerator = new AtomicLong();

    private final Client client;

    private final ThreadPool threadPool;

    private final ClusterService clusterService;

    private final ConcurrentMapLong<AsyncSearchContext> activeContexts = ConcurrentCollections.newConcurrentMapLongWithAggressiveConcurrency();

    private final AsyncSearchPersistenceService persistenceService ;

    public AsyncSearchService(AsyncSearchPersistenceService persistenceService, Client client, ClusterService clusterService, ThreadPool threadPool) {
        this.client = client;
        Settings settings = clusterService.getSettings();
        TimeValue keepAliveInterval = KEEPALIVE_INTERVAL_SETTING.get(settings);
        setKeepAlives(DEFAULT_KEEPALIVE_SETTING.get(settings), MAX_KEEPALIVE_SETTING.get(settings));
        clusterService.getClusterSettings().addSettingsUpdateConsumer(DEFAULT_KEEPALIVE_SETTING, MAX_KEEPALIVE_SETTING,
                this::setKeepAlives, this::validateKeepAlives);
        this.threadPool = threadPool;
        this.keepAliveReaper = threadPool.scheduleWithFixedDelay(new Reaper(), keepAliveInterval, ThreadPool.Names.SAME);
        this.clusterService = clusterService;
        this.persistenceService = persistenceService;
    }

    private void validateKeepAlives(TimeValue defaultKeepAlive, TimeValue maxKeepAlive) {
        if (defaultKeepAlive.millis() > maxKeepAlive.millis()) {
            throw new IllegalArgumentException("Default keep alive setting for scroll [" + DEFAULT_KEEPALIVE_SETTING.getKey() + "]" +
                    " should be smaller than max keep alive [" + MAX_KEEPALIVE_SETTING.getKey() + "], " +
                    "was (" + defaultKeepAlive + " > " + maxKeepAlive + ")");
        }
    }

    private void setKeepAlives(TimeValue defaultKeepAlive, TimeValue maxKeepAlive) {
        validateKeepAlives(defaultKeepAlive, maxKeepAlive);
        this.defaultKeepAlive = defaultKeepAlive.millis();
        this.maxKeepAlive = maxKeepAlive.millis();
    }

    private AsyncSearchContext getContext(AsyncSearchContextId contextId) {
        final AsyncSearchContext context = activeContexts.get(contextId.getId());
        if (context == null) {
            return null;
        }
        if (context.getAsyncSearchContextId().getContextId().equals(contextId.getContextId())) {
            return context;
        }
        return null;
    }

    public AsyncSearchContext findContext(AsyncSearchContextId asyncSearchContextId) throws AsyncSearchContextMissingException {
        final AsyncSearchContext asyncSearchContext = getContext(asyncSearchContextId);
        if (asyncSearchContext == null) {
            throw new AsyncSearchContextMissingException(asyncSearchContextId);
        }
        return asyncSearchContext;
    }

    protected void putContext(AsyncSearchContext asyncSearchContext) {
        activeContexts.put(asyncSearchContext.getAsyncSearchContextId().getId(), asyncSearchContext);
    }

    public final AsyncSearchContext createAndPutContext(SubmitAsyncSearchRequest submitAsyncSearchRequest,
                                                        TransportSubmitAsyncSearchAction.SearchTimeProvider timeProvider)
            throws IOException {
        AsyncSearchContextId asyncSearchContextId = new AsyncSearchContextId(UUIDs.base64UUID(), idGenerator.incrementAndGet());
        AsyncSearchContext asyncSearchContext = new AsyncSearchContext(persistenceService,
                client, clusterService.localNode().getId(), asyncSearchContextId,
                submitAsyncSearchRequest.getKeepAlive(),
                submitAsyncSearchRequest.keepOnCompletion(), timeProvider);
        putContext(asyncSearchContext);
        return asyncSearchContext;
    }


    public boolean freeContext(AsyncSearchContextId asyncSearchContextId) throws IOException {
        persistenceService.deleteResponse(AsyncSearchId.buildAsyncId(
                new AsyncSearchId(clusterService.localNode().getId(), asyncSearchContextId)));
        AsyncSearchContext asyncSearchContext = activeContexts.get(asyncSearchContextId.getId());
        if (asyncSearchContext != null) {
            logger.info("Removing {} from context map", asyncSearchContextId);
            activeContexts.remove(asyncSearchContextId.getId());
            //TODO on free context
            return true;
        }
        return false;
    }


    @Override
    protected void doStart() {
    }

    @Override
    protected void doStop() {
        for (final AsyncSearchContext context : activeContexts.values()) {
            AsyncSearchContextId asyncSearchContextId = context.getAsyncSearchContextId();
            try {
                freeContext(asyncSearchContextId);
            } catch (IOException e) {

                logger.error("Failed to free async search context " + asyncSearchContextId.toString(), e);
            }
        }
    }

    @Override
    protected void doClose() throws IOException {
        doStop();
        keepAliveReaper.cancel();
    }

    class Reaper implements Runnable {
        @Override
        public void run() {
            final long time = threadPool.relativeTimeInMillis();
            //TODO reaper logic
        }
    }
}<|MERGE_RESOLUTION|>--- conflicted
+++ resolved
@@ -15,13 +15,9 @@
 
 package com.amazon.opendistroforelasticsearch.search.async;
 
-<<<<<<< HEAD
-=======
 import com.amazon.opendistroforelasticsearch.search.async.persistence.AsyncSearchPersistenceService;
->>>>>>> 58f14404
 import org.apache.logging.log4j.LogManager;
 import org.apache.logging.log4j.Logger;
-import org.elasticsearch.action.search.SearchTask;
 import org.elasticsearch.client.Client;
 import org.elasticsearch.cluster.service.ClusterService;
 import org.elasticsearch.common.UUIDs;
@@ -29,7 +25,6 @@
 import org.elasticsearch.common.settings.Setting;
 import org.elasticsearch.common.settings.Settings;
 import org.elasticsearch.common.unit.TimeValue;
-import org.elasticsearch.common.util.concurrent.ConcurrentCollections;
 import org.elasticsearch.common.util.concurrent.ConcurrentMapLong;
 import org.elasticsearch.search.SearchService;
 import org.elasticsearch.threadpool.Scheduler;
@@ -40,8 +35,9 @@
 
 import static org.elasticsearch.common.unit.TimeValue.timeValueHours;
 import static org.elasticsearch.common.unit.TimeValue.timeValueMinutes;
+import static org.elasticsearch.common.util.concurrent.ConcurrentCollections.newConcurrentMapLongWithAggressiveConcurrency;
 
-public class  AsyncSearchService extends AbstractLifecycleComponent {
+public class AsyncSearchService extends AbstractLifecycleComponent {
 
     private static final Logger logger = LogManager.getLogger(SearchService.class);
 
@@ -68,11 +64,14 @@
 
     private final ClusterService clusterService;
 
-    private final ConcurrentMapLong<AsyncSearchContext> activeContexts = ConcurrentCollections.newConcurrentMapLongWithAggressiveConcurrency();
+    private final ConcurrentMapLong<AsyncSearchContext> activeContexts = newConcurrentMapLongWithAggressiveConcurrency();
 
-    private final AsyncSearchPersistenceService persistenceService ;
+    private final AsyncSearchPersistenceService persistenceService;
 
-    public AsyncSearchService(AsyncSearchPersistenceService persistenceService, Client client, ClusterService clusterService, ThreadPool threadPool) {
+    public AsyncSearchService(AsyncSearchPersistenceService persistenceService,
+                              Client client,
+                              ClusterService clusterService,
+                              ThreadPool threadPool) {
         this.client = client;
         Settings settings = clusterService.getSettings();
         TimeValue keepAliveInterval = KEEPALIVE_INTERVAL_SETTING.get(settings);
@@ -123,8 +122,7 @@
     }
 
     public final AsyncSearchContext createAndPutContext(SubmitAsyncSearchRequest submitAsyncSearchRequest,
-                                                        TransportSubmitAsyncSearchAction.SearchTimeProvider timeProvider)
-            throws IOException {
+                                                        TransportSubmitAsyncSearchAction.SearchTimeProvider timeProvider) {
         AsyncSearchContextId asyncSearchContextId = new AsyncSearchContextId(UUIDs.base64UUID(), idGenerator.incrementAndGet());
         AsyncSearchContext asyncSearchContext = new AsyncSearchContext(persistenceService,
                 client, clusterService.localNode().getId(), asyncSearchContextId,

/*
 *   Copyright 2020 Amazon.com, Inc. or its affiliates. All Rights Reserved.
 *
 *   Licensed under the Apache License, Version 2.0 (the "License").
 *   You may not use this file except in compliance with the License.
 *   A copy of the License is located at
 *
 *       http://www.apache.org/licenses/LICENSE-2.0
 *
 *   or in the "license" file accompanying this file. This file is distributed
 *   on an "AS IS" BASIS, WITHOUT WARRANTIES OR CONDITIONS OF ANY KIND, either
 *   express or implied. See the License for the specific language governing
 *   permissions and limitations under the License.
 */

package com.amazon.opendistroforelasticsearch.search.async;

import com.amazon.opendistroforelasticsearch.search.async.action.SubmitAsyncSearchAction;
import com.amazon.opendistroforelasticsearch.search.async.listener.AsyncSearchProgressActionListener;
import com.amazon.opendistroforelasticsearch.search.async.listener.AsyncSearchTimeoutWrapper;
import com.amazon.opendistroforelasticsearch.search.async.listener.TaskUnregisterWrapper;
import com.amazon.opendistroforelasticsearch.search.async.task.AsyncSearchTask;
import org.elasticsearch.ResourceNotFoundException;
import org.elasticsearch.action.ActionListener;
import org.elasticsearch.action.search.SearchAction;
import org.elasticsearch.action.search.SearchTask;
import org.elasticsearch.action.search.TransportSearchAction;
import org.elasticsearch.action.support.ActionFilters;
import org.elasticsearch.action.support.HandledTransportAction;
import org.elasticsearch.cluster.metadata.IndexNameExpressionResolver;
import org.elasticsearch.cluster.service.ClusterService;
import org.elasticsearch.common.inject.Inject;
import org.elasticsearch.common.lease.Releasable;
import org.elasticsearch.tasks.Task;
import org.elasticsearch.tasks.TaskCancelledException;
import org.elasticsearch.threadpool.ThreadPool;
import org.elasticsearch.transport.TransportService;

import java.util.Collections;
import java.util.List;
import java.util.concurrent.TimeUnit;
import java.util.function.LongSupplier;

import static java.util.Arrays.asList;

public class TransportSubmitAsyncSearchAction extends HandledTransportAction<SubmitAsyncSearchRequest, AsyncSearchResponse> {

    private ThreadPool threadPool;
    private TransportService transportService;
    private ClusterService clusterService;
    private IndexNameExpressionResolver indexNameExpressionResolver;
    private final TransportSearchAction transportSearchAction;
    private final AsyncSearchService asyncSearchService;

    @Inject
    public TransportSubmitAsyncSearchAction(ThreadPool threadPool, TransportService transportService, ClusterService clusterService,
                                            ActionFilters actionFilters, IndexNameExpressionResolver indexNameExpressionResolver,
                                            AsyncSearchService asyncSearchService, TransportSearchAction transportSearchAction) {
        super(SubmitAsyncSearchAction.NAME, transportService, actionFilters, SubmitAsyncSearchRequest::new);
        this.threadPool = threadPool;
        this.transportService = transportService;
        this.clusterService = clusterService;
        this.indexNameExpressionResolver = indexNameExpressionResolver;
        this.asyncSearchService = asyncSearchService;
        this.transportSearchAction = transportSearchAction;
    }

    /**
     * @param task Since RestCancellableNodeClient is used, the onResponse() event will unregister this task on final response or timeout,
     *             whichever causes the channel to close. Hence the synchronous SearchAction executed needs a task which we can hold onto
     *             to monitor progress, listen on SPAL events and cancel if required. We require it to remain registered.
     */
    @Override
    protected void doExecute(Task task, SubmitAsyncSearchRequest request, ActionListener<AsyncSearchResponse> listener) {
        try {

            //For cancellation of child task, simply setting parent task id won't suffice.
<<<<<<< HEAD
            //It also requires registering node on which child task (transport search action) will be executed with parent task id in the task manager.
            request.getSearchRequest().setParentTask(task.taskInfo(clusterService.localNode().getId(), false).getTaskId());
            Releasable unregisterChildNode = taskManager.registerChildNode(request.getParentTask().getId(), clusterService.localNode());
            SearchTask searchTask =  (SearchTask) taskManager.register("transport", SearchAction.INSTANCE.name(), request.getSearchRequest());

            final SearchTimeProvider timeProvider = new SearchTimeProvider(System.currentTimeMillis(), System.nanoTime(), System::nanoTime);
            AsyncSearchContext asyncSearchContext = asyncSearchService.createAndPutContext(request, searchTask, timeProvider);
            ((AsyncSearchTask) task).setAsyncSearchContext(asyncSearchContext);

            AsyncSearchProgressActionListener progressActionListener = new AsyncSearchProgressActionListener(asyncSearchContext);
            searchTask.setProgressListener(progressActionListener);
=======
            //It also requires registering node on which child task (transport search action)
            // will be executed with parent task id in the task manager.
            request.setParentTask(task.taskInfo(clusterService.localNode().getId(), false).getTaskId());
            final AsyncSearchTask asyncSearchTask;
            Releasable unregisterChildNode = taskManager.registerChildNode(request.getParentTask().getId(), clusterService.localNode());
            Releasable unregisterFromTaskManger;
            try {
                asyncSearchTask = (AsyncSearchTask) taskManager.register("transport", SearchAction.INSTANCE.name(), request);
                unregisterFromTaskManger = () -> taskManager.unregister(asyncSearchTask);
            } catch (TaskCancelledException e) {
                unregisterChildNode.close();
                throw e;
            }
            List<Releasable> taskReleasables = asList(unregisterFromTaskManger, unregisterChildNode);
            TaskUnregisterWrapper taskUnregisterWrapper = new TaskUnregisterWrapper(asyncSearchTask,
                    clusterService.localNode().getId(), taskReleasables);

            final SearchTimeProvider timeProvider = new SearchTimeProvider(System.currentTimeMillis(), System.nanoTime(), System::nanoTime);
            AsyncSearchContext asyncSearchContext = asyncSearchService.createAndPutContext(request, taskUnregisterWrapper, timeProvider);

            AsyncSearchProgressActionListener progressActionListener = new AsyncSearchProgressActionListener(asyncSearchContext);
            asyncSearchTask.setProgressListener(progressActionListener);
            asyncSearchTask.addOncancelledReleasables(Collections.singletonList(() -> asyncSearchContext.clear()));
>>>>>>> 9f104e54
            logger.info("Bootstrapping async search progress action listener {}", progressActionListener);

            logger.info("Initiating sync search request");
            threadPool.executor(ThreadPool.Names.SEARCH).execute(
<<<<<<< HEAD
                    () -> transportSearchAction.execute(searchTask, request.getSearchRequest(), progressActionListener));

            ActionListener<AsyncSearchResponse> unregisterWrapper = ActionListener.wrap(
                    (response) -> {
                        unregisterChildNode.close();
                        taskManager.unregister(searchTask);
                        listener.onResponse(response);
                        }, (e) -> {
                        unregisterChildNode.close();
                        taskManager.unregister(searchTask);
                        listener.onFailure(e);
                    });
=======
                    () -> transportSearchAction.execute(asyncSearchTask, request.getSearchRequest(), progressActionListener));


>>>>>>> 9f104e54
            ActionListener<AsyncSearchResponse> wrappedListener = AsyncSearchTimeoutWrapper.wrapScheduledTimeout(threadPool,
                    request.getWaitForCompletionTimeout(), ThreadPool.Names.GENERIC, unregisterWrapper, (contextListener) -> {
                        onCompletion(listener, asyncSearchContext, contextListener);
                    });
            asyncSearchContext.addListener(wrappedListener);
        } catch (Exception e) {
            listener.onFailure(e);
        }
    }

    private void onCompletion(ActionListener<AsyncSearchResponse> listener, AsyncSearchContext asyncSearchContext,
                              ActionListener<AsyncSearchResponse> contextListener) {
        logger.info("Timeout triggered for async search");
        if (asyncSearchContext.isCancelled()) {
            listener.onFailure(new ResourceNotFoundException("Search cancelled"));
        }
        listener.onResponse(asyncSearchContext.getAsyncSearchResponse());
        asyncSearchContext.removeListener(contextListener);
    }

    /**
     * Search operations need two clocks. One clock is to fulfill real clock needs (e.g., resolving
     * "now" to an index name). Another clock is needed for measuring how long a search operation
     * took. These two uses are at odds with each other. There are many issues with using a real
     * clock for measuring how long an operation took (they often lack precision, they are subject
     * to moving backwards due to NTP and other such complexities, etc.). There are also issues with
     * using a relative clock for reporting real time. Thus, we simply separate these two uses.
     */
    static class SearchTimeProvider {

        private final long absoluteStartMillis;
        private final long relativeStartNanos;
        private final LongSupplier relativeCurrentNanosProvider;

        SearchTimeProvider(
                final long absoluteStartMillis,
                final long relativeStartNanos,
                final LongSupplier relativeCurrentNanosProvider) {
            this.absoluteStartMillis = absoluteStartMillis;
            this.relativeStartNanos = relativeStartNanos;
            this.relativeCurrentNanosProvider = relativeCurrentNanosProvider;
        }

        long getAbsoluteStartMillis() {
            return absoluteStartMillis;
        }

        long buildTookInMillis() {
            return TimeUnit.NANOSECONDS.toMillis(relativeCurrentNanosProvider.getAsLong()
                    - relativeStartNanos);
        }
    }
}<|MERGE_RESOLUTION|>--- conflicted
+++ resolved
@@ -23,7 +23,6 @@
 import org.elasticsearch.ResourceNotFoundException;
 import org.elasticsearch.action.ActionListener;
 import org.elasticsearch.action.search.SearchAction;
-import org.elasticsearch.action.search.SearchTask;
 import org.elasticsearch.action.search.TransportSearchAction;
 import org.elasticsearch.action.support.ActionFilters;
 import org.elasticsearch.action.support.HandledTransportAction;
@@ -75,19 +74,6 @@
         try {
 
             //For cancellation of child task, simply setting parent task id won't suffice.
-<<<<<<< HEAD
-            //It also requires registering node on which child task (transport search action) will be executed with parent task id in the task manager.
-            request.getSearchRequest().setParentTask(task.taskInfo(clusterService.localNode().getId(), false).getTaskId());
-            Releasable unregisterChildNode = taskManager.registerChildNode(request.getParentTask().getId(), clusterService.localNode());
-            SearchTask searchTask =  (SearchTask) taskManager.register("transport", SearchAction.INSTANCE.name(), request.getSearchRequest());
-
-            final SearchTimeProvider timeProvider = new SearchTimeProvider(System.currentTimeMillis(), System.nanoTime(), System::nanoTime);
-            AsyncSearchContext asyncSearchContext = asyncSearchService.createAndPutContext(request, searchTask, timeProvider);
-            ((AsyncSearchTask) task).setAsyncSearchContext(asyncSearchContext);
-
-            AsyncSearchProgressActionListener progressActionListener = new AsyncSearchProgressActionListener(asyncSearchContext);
-            searchTask.setProgressListener(progressActionListener);
-=======
             //It also requires registering node on which child task (transport search action)
             // will be executed with parent task id in the task manager.
             request.setParentTask(task.taskInfo(clusterService.localNode().getId(), false).getTaskId());
@@ -111,31 +97,15 @@
             AsyncSearchProgressActionListener progressActionListener = new AsyncSearchProgressActionListener(asyncSearchContext);
             asyncSearchTask.setProgressListener(progressActionListener);
             asyncSearchTask.addOncancelledReleasables(Collections.singletonList(() -> asyncSearchContext.clear()));
->>>>>>> 9f104e54
             logger.info("Bootstrapping async search progress action listener {}", progressActionListener);
 
             logger.info("Initiating sync search request");
             threadPool.executor(ThreadPool.Names.SEARCH).execute(
-<<<<<<< HEAD
-                    () -> transportSearchAction.execute(searchTask, request.getSearchRequest(), progressActionListener));
-
-            ActionListener<AsyncSearchResponse> unregisterWrapper = ActionListener.wrap(
-                    (response) -> {
-                        unregisterChildNode.close();
-                        taskManager.unregister(searchTask);
-                        listener.onResponse(response);
-                        }, (e) -> {
-                        unregisterChildNode.close();
-                        taskManager.unregister(searchTask);
-                        listener.onFailure(e);
-                    });
-=======
                     () -> transportSearchAction.execute(asyncSearchTask, request.getSearchRequest(), progressActionListener));
 
 
->>>>>>> 9f104e54
             ActionListener<AsyncSearchResponse> wrappedListener = AsyncSearchTimeoutWrapper.wrapScheduledTimeout(threadPool,
-                    request.getWaitForCompletionTimeout(), ThreadPool.Names.GENERIC, unregisterWrapper, (contextListener) -> {
+                    request.getWaitForCompletionTimeout(), ThreadPool.Names.GENERIC, listener, (contextListener) -> {
                         onCompletion(listener, asyncSearchContext, contextListener);
                     });
             asyncSearchContext.addListener(wrappedListener);

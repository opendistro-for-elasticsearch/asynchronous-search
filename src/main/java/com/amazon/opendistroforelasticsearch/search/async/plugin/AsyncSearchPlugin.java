/*
 *   Copyright 2020 Amazon.com, Inc. or its affiliates. All Rights Reserved.
 *
 *   Licensed under the Apache License, Version 2.0 (the "License").
 *   You may not use this file except in compliance with the License.
 *   A copy of the License is located at
 *
 *       http://www.apache.org/licenses/LICENSE-2.0
 *
 *   or in the "license" file accompanying this file. This file is distributed
 *   on an "AS IS" BASIS, WITHOUT WARRANTIES OR CONDITIONS OF ANY KIND, either
 *   express or implied. See the License for the specific language governing
 *   permissions and limitations under the License.
 */

package com.amazon.opendistroforelasticsearch.search.async.plugin;

<<<<<<< HEAD
import com.amazon.opendistroforelasticsearch.search.async.AsyncSearchCleanUpService;
import com.amazon.opendistroforelasticsearch.search.async.AsyncSearchPersistenceService;
import com.amazon.opendistroforelasticsearch.search.async.AsyncSearchReaperPersistentTaskExecutor;
import com.amazon.opendistroforelasticsearch.search.async.AsyncSearchReaperService;
=======
import com.amazon.opendistroforelasticsearch.search.async.action.AsyncSearchActionFilter;
import com.amazon.opendistroforelasticsearch.search.async.persistence.AsyncSearchPersistenceService;
>>>>>>> 58f14404
import com.amazon.opendistroforelasticsearch.search.async.AsyncSearchService;
import com.amazon.opendistroforelasticsearch.search.async.TransportDeleteAsyncSearchAction;
import com.amazon.opendistroforelasticsearch.search.async.TransportGetAsyncSearchAction;
import com.amazon.opendistroforelasticsearch.search.async.TransportSubmitAsyncSearchAction;
import com.amazon.opendistroforelasticsearch.search.async.action.DeleteAsyncSearchAction;
import com.amazon.opendistroforelasticsearch.search.async.action.GetAsyncSearchAction;
import com.amazon.opendistroforelasticsearch.search.async.action.SubmitAsyncSearchAction;
import com.amazon.opendistroforelasticsearch.search.async.rest.RestDeleteAsyncSearchAction;
import com.amazon.opendistroforelasticsearch.search.async.rest.RestGetAsyncSearchAction;
import com.amazon.opendistroforelasticsearch.search.async.rest.RestSubmitAsyncSearchAction;
import org.elasticsearch.action.ActionRequest;
import org.elasticsearch.action.ActionResponse;
import org.elasticsearch.action.support.ActionFilter;
import org.elasticsearch.client.Client;
import org.elasticsearch.cluster.metadata.IndexNameExpressionResolver;
import org.elasticsearch.cluster.node.DiscoveryNodes;
import org.elasticsearch.cluster.service.ClusterService;
import org.elasticsearch.common.ParseField;
import org.elasticsearch.common.component.LifecycleComponent;
import org.elasticsearch.common.inject.Module;
import org.elasticsearch.common.io.stream.NamedWriteableRegistry;
import org.elasticsearch.common.settings.ClusterSettings;
import org.elasticsearch.common.settings.IndexScopedSettings;
import org.elasticsearch.common.settings.Setting;
import org.elasticsearch.common.settings.Settings;
import org.elasticsearch.common.settings.SettingsFilter;
import org.elasticsearch.common.settings.SettingsModule;
import org.elasticsearch.common.xcontent.NamedXContentRegistry;
import org.elasticsearch.env.Environment;
import org.elasticsearch.env.NodeEnvironment;
import org.elasticsearch.indices.SystemIndexDescriptor;
import org.elasticsearch.persistent.PersistentTaskParams;
import org.elasticsearch.persistent.PersistentTasksExecutor;
import org.elasticsearch.plugins.ActionPlugin;
import org.elasticsearch.plugins.PersistentTaskPlugin;
import org.elasticsearch.plugins.Plugin;
import org.elasticsearch.plugins.SystemIndexPlugin;
import org.elasticsearch.repositories.RepositoriesService;
import org.elasticsearch.rest.RestController;
import org.elasticsearch.rest.RestHandler;
import org.elasticsearch.script.ScriptService;
import org.elasticsearch.threadpool.ThreadPool;
import org.elasticsearch.watcher.ResourceWatcherService;

import java.util.Arrays;
import java.util.Collection;
import java.util.Collections;
import java.util.List;
import java.util.function.Supplier;

<<<<<<< HEAD
public class AsyncSearchPlugin extends Plugin implements ActionPlugin, PersistentTaskPlugin, SystemIndexPlugin {
=======
public class AsyncSearchPlugin extends Plugin implements ActionPlugin {
>>>>>>> 58f14404

    private AsyncSearchPersistenceService asyncSearchPersistenceService;
    @Override
    public List<RestHandler> getRestHandlers(Settings settings, RestController restController, ClusterSettings clusterSettings,
                                             IndexScopedSettings indexScopedSettings, SettingsFilter settingsFilter,
                                             IndexNameExpressionResolver indexNameExpressionResolver,
                                             Supplier<DiscoveryNodes> nodesInCluster) {
        return Arrays.asList(
                new RestSubmitAsyncSearchAction(),
                new RestGetAsyncSearchAction(),
                new RestDeleteAsyncSearchAction());
    }

    @Override
    public Collection<Object> createComponents(Client client, ClusterService clusterService, ThreadPool threadPool,
                                               ResourceWatcherService resourceWatcherService, ScriptService scriptService,
                                               NamedXContentRegistry xContentRegistry, Environment environment,
                                               NodeEnvironment nodeEnvironment, NamedWriteableRegistry namedWriteableRegistry,
                                               IndexNameExpressionResolver indexNameExpressionResolver,
                                               Supplier<RepositoriesService> repositoriesServiceSupplier) {
        //FIXME can this instantiation be avoided
        this.asyncSearchPersistenceService = new AsyncSearchPersistenceService(client
                , clusterService, threadPool, namedWriteableRegistry);
        return Arrays.asList(asyncSearchPersistenceService,
                new AsyncSearchCleanUpService(client, clusterService, threadPool, environment.settings(), asyncSearchPersistenceService),
                new AsyncSearchService(asyncSearchPersistenceService, client, clusterService, threadPool));
    }


    @Override
    public Collection<Class<? extends LifecycleComponent>> getGuiceServiceClasses() {
        return Collections.singletonList(AsyncSearchReaperService.class);
    }

    @Override
    public Collection<Module> createGuiceModules() {
        return super.createGuiceModules();
    }

    @Override
    public List<NamedWriteableRegistry.Entry> getNamedWriteables() {
        return Arrays.asList(
                new NamedWriteableRegistry.Entry(PersistentTaskParams.class, AsyncSearchReaperPersistentTaskExecutor.NAME,
                        in -> new AsyncSearchReaperPersistentTaskExecutor.AsyncSearchReaperParams())
        );
    }

    @Override
    public List<NamedXContentRegistry.Entry> getNamedXContent() {
        return Arrays.asList(
                new NamedXContentRegistry.Entry(PersistentTaskParams.class,
                        new ParseField(AsyncSearchReaperPersistentTaskExecutor.NAME),
                        AsyncSearchReaperPersistentTaskExecutor.AsyncSearchReaperParams::fromXContent)
        );
    }

    @Override
    public List<ActionHandler<? extends ActionRequest, ? extends ActionResponse>> getActions() {
        return Arrays.asList(
                new ActionHandler<>(SubmitAsyncSearchAction.INSTANCE, TransportSubmitAsyncSearchAction.class),
                new ActionHandler<>(GetAsyncSearchAction.INSTANCE, TransportGetAsyncSearchAction.class),
                new ActionHandler<>(DeleteAsyncSearchAction.INSTANCE, TransportDeleteAsyncSearchAction.class));
    }

    @Override
    public List<Setting<?>> getSettings() {
        return Arrays.asList(AsyncSearchService.DEFAULT_KEEPALIVE_SETTING,
                AsyncSearchService.MAX_KEEPALIVE_SETTING,
<<<<<<< HEAD
                AsyncSearchService.KEEPALIVE_INTERVAL_SETTING, AsyncSearchCleanUpService.CLEANUP_INTERVAL_SETTING);
    }

    @Override
    public Collection<SystemIndexDescriptor> getSystemIndexDescriptors(Settings settings) {
        return Collections.singletonList(new SystemIndexDescriptor(".async_search_response",
                "Stores the response for async search"));
    }

    @Override
    public List<PersistentTasksExecutor<?>> getPersistentTasksExecutor(ClusterService clusterService, ThreadPool threadPool,
                                                                       Client client, SettingsModule settingsModule,
                                                                       IndexNameExpressionResolver expressionResolver) {
        return Collections.singletonList(
                new AsyncSearchReaperPersistentTaskExecutor(clusterService, client, asyncSearchPersistenceService));
    }


=======
                AsyncSearchService.KEEPALIVE_INTERVAL_SETTING);
    }

    @Override
    public List<ActionFilter> getActionFilters() {
        return Collections.singletonList(new AsyncSearchActionFilter());
    }
>>>>>>> 58f14404
}<|MERGE_RESOLUTION|>--- conflicted
+++ resolved
@@ -15,15 +15,8 @@
 
 package com.amazon.opendistroforelasticsearch.search.async.plugin;
 
-<<<<<<< HEAD
-import com.amazon.opendistroforelasticsearch.search.async.AsyncSearchCleanUpService;
-import com.amazon.opendistroforelasticsearch.search.async.AsyncSearchPersistenceService;
 import com.amazon.opendistroforelasticsearch.search.async.AsyncSearchReaperPersistentTaskExecutor;
 import com.amazon.opendistroforelasticsearch.search.async.AsyncSearchReaperService;
-=======
-import com.amazon.opendistroforelasticsearch.search.async.action.AsyncSearchActionFilter;
-import com.amazon.opendistroforelasticsearch.search.async.persistence.AsyncSearchPersistenceService;
->>>>>>> 58f14404
 import com.amazon.opendistroforelasticsearch.search.async.AsyncSearchService;
 import com.amazon.opendistroforelasticsearch.search.async.TransportDeleteAsyncSearchAction;
 import com.amazon.opendistroforelasticsearch.search.async.TransportGetAsyncSearchAction;
@@ -31,12 +24,12 @@
 import com.amazon.opendistroforelasticsearch.search.async.action.DeleteAsyncSearchAction;
 import com.amazon.opendistroforelasticsearch.search.async.action.GetAsyncSearchAction;
 import com.amazon.opendistroforelasticsearch.search.async.action.SubmitAsyncSearchAction;
+import com.amazon.opendistroforelasticsearch.search.async.persistence.AsyncSearchPersistenceService;
 import com.amazon.opendistroforelasticsearch.search.async.rest.RestDeleteAsyncSearchAction;
 import com.amazon.opendistroforelasticsearch.search.async.rest.RestGetAsyncSearchAction;
 import com.amazon.opendistroforelasticsearch.search.async.rest.RestSubmitAsyncSearchAction;
 import org.elasticsearch.action.ActionRequest;
 import org.elasticsearch.action.ActionResponse;
-import org.elasticsearch.action.support.ActionFilter;
 import org.elasticsearch.client.Client;
 import org.elasticsearch.cluster.metadata.IndexNameExpressionResolver;
 import org.elasticsearch.cluster.node.DiscoveryNodes;
@@ -74,13 +67,10 @@
 import java.util.List;
 import java.util.function.Supplier;
 
-<<<<<<< HEAD
 public class AsyncSearchPlugin extends Plugin implements ActionPlugin, PersistentTaskPlugin, SystemIndexPlugin {
-=======
-public class AsyncSearchPlugin extends Plugin implements ActionPlugin {
->>>>>>> 58f14404
 
     private AsyncSearchPersistenceService asyncSearchPersistenceService;
+
     @Override
     public List<RestHandler> getRestHandlers(Settings settings, RestController restController, ClusterSettings clusterSettings,
                                              IndexScopedSettings indexScopedSettings, SettingsFilter settingsFilter,
@@ -103,7 +93,6 @@
         this.asyncSearchPersistenceService = new AsyncSearchPersistenceService(client
                 , clusterService, threadPool, namedWriteableRegistry);
         return Arrays.asList(asyncSearchPersistenceService,
-                new AsyncSearchCleanUpService(client, clusterService, threadPool, environment.settings(), asyncSearchPersistenceService),
                 new AsyncSearchService(asyncSearchPersistenceService, client, clusterService, threadPool));
     }
 
@@ -120,7 +109,7 @@
 
     @Override
     public List<NamedWriteableRegistry.Entry> getNamedWriteables() {
-        return Arrays.asList(
+        return Collections.singletonList(
                 new NamedWriteableRegistry.Entry(PersistentTaskParams.class, AsyncSearchReaperPersistentTaskExecutor.NAME,
                         in -> new AsyncSearchReaperPersistentTaskExecutor.AsyncSearchReaperParams())
         );
@@ -128,7 +117,7 @@
 
     @Override
     public List<NamedXContentRegistry.Entry> getNamedXContent() {
-        return Arrays.asList(
+        return Collections.singletonList(
                 new NamedXContentRegistry.Entry(PersistentTaskParams.class,
                         new ParseField(AsyncSearchReaperPersistentTaskExecutor.NAME),
                         AsyncSearchReaperPersistentTaskExecutor.AsyncSearchReaperParams::fromXContent)
@@ -147,8 +136,7 @@
     public List<Setting<?>> getSettings() {
         return Arrays.asList(AsyncSearchService.DEFAULT_KEEPALIVE_SETTING,
                 AsyncSearchService.MAX_KEEPALIVE_SETTING,
-<<<<<<< HEAD
-                AsyncSearchService.KEEPALIVE_INTERVAL_SETTING, AsyncSearchCleanUpService.CLEANUP_INTERVAL_SETTING);
+                AsyncSearchService.KEEPALIVE_INTERVAL_SETTING);
     }
 
     @Override
@@ -157,7 +145,6 @@
                 "Stores the response for async search"));
     }
 
-    @Override
     public List<PersistentTasksExecutor<?>> getPersistentTasksExecutor(ClusterService clusterService, ThreadPool threadPool,
                                                                        Client client, SettingsModule settingsModule,
                                                                        IndexNameExpressionResolver expressionResolver) {
@@ -166,13 +153,4 @@
     }
 
 
-=======
-                AsyncSearchService.KEEPALIVE_INTERVAL_SETTING);
-    }
-
-    @Override
-    public List<ActionFilter> getActionFilters() {
-        return Collections.singletonList(new AsyncSearchActionFilter());
-    }
->>>>>>> 58f14404
 }
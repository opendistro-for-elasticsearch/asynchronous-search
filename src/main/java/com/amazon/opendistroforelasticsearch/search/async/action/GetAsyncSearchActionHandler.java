--- conflicted
+++ resolved
@@ -34,17 +34,9 @@
     @Override
     public void handleRequest(AsyncSearchId asyncSearchId, GetAsyncSearchRequest request, ActionListener<AsyncSearchResponse> listener) {
 
-<<<<<<< HEAD
-        if (clusterService.state().nodes().nodeExists(asyncSearchId.getNode()) == false) {
-            throw new ResourceNotFoundException(request.getId());
-        }
-        if (clusterService.localNode().getId().equals(asyncSearchId.getNode()) == false) {
-            forwardRequest(clusterService.state().getNodes().get(asyncSearchId.getNode()), request, listener, this::read, GetAsyncSearchAction.NAME);
-=======
         if (!clusterService.localNode().getId().equals(asyncSearchId.getNode())) {
             forwardRequest(clusterService.state().getNodes().get(asyncSearchId.getNode()), request, listener, this::read,
                     GetAsyncSearchAction.NAME);
->>>>>>> 9f104e54
         }
         AsyncSearchContext asyncSearchContext = asyncSearchService.findContext(asyncSearchId.getAsyncSearchContextId());
         if (asyncSearchContext.isCancelled() || asyncSearchContext.isExpired()) {
@@ -54,6 +46,7 @@
         updateExpiryTimeIfRequired(request, asyncSearchContext);
         ActionListener<AsyncSearchResponse> wrappedListener = AsyncSearchTimeoutWrapper.wrapScheduledTimeout(threadPool,
                 request.getWaitForCompletion(), ThreadPool.Names.GENERIC, listener, (contextListener) -> {
+                    //TODO Replace with actual async search response
                     listener.onResponse(asyncSearchContext.getAsyncSearchResponse());
                     asyncSearchContext.removeListener(contextListener);
                 });

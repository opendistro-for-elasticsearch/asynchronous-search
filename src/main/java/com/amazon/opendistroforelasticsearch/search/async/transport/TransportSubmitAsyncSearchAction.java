--- conflicted
+++ resolved
@@ -80,12 +80,8 @@
         User user = User.parse(userStr);
         try {
             final long relativeStartTimeInMillis = threadPool.relativeTimeInMillis();
-<<<<<<< HEAD
-            asyncSearchContext = asyncSearchService.createAndStoreContext(request, relativeStartTimeInMillis, searchService, user);
-=======
             asyncSearchContext = asyncSearchService.createAndStoreContext(request, relativeStartTimeInMillis,
-                    () -> searchService.aggReduceContextBuilder(request.getSearchRequest()));
->>>>>>> e94e968e
+                    () -> searchService.aggReduceContextBuilder(request.getSearchRequest()), user);
             assert asyncSearchContext.getAsyncSearchProgressListener() != null : "missing progress listener for an active context";
             AsyncSearchProgressListener progressListener = asyncSearchContext.getAsyncSearchProgressListener();
             AsyncSearchContext context = asyncSearchContext; //making it effectively final for usage in anonymous class.

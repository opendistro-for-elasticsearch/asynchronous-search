/*
 *   Copyright 2020 Amazon.com, Inc. or its affiliates. All Rights Reserved.
 *
 *   Licensed under the Apache License, Version 2.0 (the "License").
 *   You may not use this file except in compliance with the License.
 *   A copy of the License is located at
 *
 *       http://www.apache.org/licenses/LICENSE-2.0
 *
 *   or in the "license" file accompanying this file. This file is distributed
 *   on an "AS IS" BASIS, WITHOUT WARRANTIES OR CONDITIONS OF ANY KIND, either
 *   express or implied. See the License for the specific language governing
 *   permissions and limitations under the License.
 */

package com.amazon.opendistroforelasticsearch.search.async.transport;

import com.amazon.opendistroforelasticsearch.search.async.AsyncSearchContext;
import com.amazon.opendistroforelasticsearch.search.async.AsyncSearchResponse;
import com.amazon.opendistroforelasticsearch.search.async.AsyncSearchService;
import com.amazon.opendistroforelasticsearch.search.async.action.SubmitAsyncSearchAction;
import com.amazon.opendistroforelasticsearch.search.async.listener.AsyncSearchTimeoutWrapper;
import com.amazon.opendistroforelasticsearch.search.async.listener.CompositeSearchProgressActionListener;
import com.amazon.opendistroforelasticsearch.search.async.listener.PrioritizedListener;
import com.amazon.opendistroforelasticsearch.search.async.request.SubmitAsyncSearchRequest;
import com.amazon.opendistroforelasticsearch.search.async.task.AsyncSearchTask;
import org.apache.logging.log4j.LogManager;
import org.apache.logging.log4j.Logger;
import org.elasticsearch.ResourceNotFoundException;
import org.elasticsearch.action.ActionListener;
import org.elasticsearch.action.search.SearchRequest;
import org.elasticsearch.action.search.SearchTask;
import org.elasticsearch.action.search.TransportSearchAction;
import org.elasticsearch.action.support.ActionFilters;
import org.elasticsearch.action.support.HandledTransportAction;
import org.elasticsearch.cluster.metadata.IndexNameExpressionResolver;
import org.elasticsearch.cluster.service.ClusterService;
import org.elasticsearch.common.inject.Inject;
import org.elasticsearch.tasks.Task;
import org.elasticsearch.tasks.TaskId;
import org.elasticsearch.threadpool.ThreadPool;
import org.elasticsearch.transport.TransportService;

import java.util.Map;

import static com.amazon.opendistroforelasticsearch.search.async.listener.AsyncSearchTimeoutWrapper.initListener;

public class TransportSubmitAsyncSearchAction extends HandledTransportAction<SubmitAsyncSearchRequest, AsyncSearchResponse> {

    private static final Logger logger = LogManager.getLogger(TransportSubmitAsyncSearchAction.class);
    private ThreadPool threadPool;
    private TransportService transportService;
    private ClusterService clusterService;
    private IndexNameExpressionResolver indexNameExpressionResolver;
    private final TransportSearchAction transportSearchAction;
    private final AsyncSearchService asyncSearchService;

    @Inject
    public TransportSubmitAsyncSearchAction(ThreadPool threadPool, TransportService transportService, ClusterService clusterService,
                                            ActionFilters actionFilters, IndexNameExpressionResolver indexNameExpressionResolver,
                                            AsyncSearchService asyncSearchService, TransportSearchAction transportSearchAction) {
        super(SubmitAsyncSearchAction.NAME, transportService, actionFilters, SubmitAsyncSearchRequest::new);
        this.threadPool = threadPool;
        this.transportService = transportService;
        this.clusterService = clusterService;
        this.indexNameExpressionResolver = indexNameExpressionResolver;
        this.asyncSearchService = asyncSearchService;
        this.transportSearchAction = transportSearchAction;
    }

    @Override
    protected void doExecute(Task task, SubmitAsyncSearchRequest request, ActionListener<AsyncSearchResponse> listener) {
        try {
            AsyncSearchContext asyncSearchContext = asyncSearchService.createAndPutContext(request);
            CompositeSearchProgressActionListener progressActionListener = new CompositeSearchProgressActionListener(
                    asyncSearchContext.getResultsHolder(), (response) -> asyncSearchService.onSearchResponse(response,
                    asyncSearchContext.getAsyncSearchContextId()),
                    (e) -> asyncSearchService.onSearchFailure(e, asyncSearchContext));
            logger.debug("Initiated sync search request {}", asyncSearchContext.getId());
            PrioritizedListener<AsyncSearchResponse> wrappedListener = initListener(listener, (actionListener) -> {
<<<<<<< HEAD
                logger.info("Timeout triggered for async search");
                if (asyncSearchContext.isCancelled()) {
                    listener.onFailure(new ResourceNotFoundException("Search cancelled"));
                }
                listener.onResponse(asyncSearchContext.getAsyncSearchResponse());
                progressActionListener.removeListener(actionListener);
            });
            progressActionListener.addListener(wrappedListener);
=======
                        logger.info("Timeout triggered for async search");
                        if (asyncSearchContext.isCancelled()) {
                            listener.onFailure(new ResourceNotFoundException("Search cancelled"));
                        }
                        listener.onResponse(asyncSearchContext.getAsyncSearchResponse());
                        progressActionListener.removeListener(actionListener);
                    });
            progressActionListener.addOrExecuteListener(wrappedListener);
>>>>>>> 02294b6e
            request.getSearchRequest().setParentTask(task.taskInfo(clusterService.localNode().getId(), false).getTaskId());
            transportSearchAction.execute(new SearchRequest(request.getSearchRequest()) {
                @Override
                public SearchTask createTask(long id, String type, String action, TaskId parentTaskId, Map<String, String> headers) {
                    AsyncSearchTask asyncSearchTask = new AsyncSearchTask(id, type, AsyncSearchTask.NAME,
                            parentTaskId, headers, asyncSearchContext.getAsyncSearchContextId(),
                            asyncSearchService::onCancelled);
                    asyncSearchContext.setSearchTask(asyncSearchTask);
                    asyncSearchContext.setExpirationMillis(asyncSearchTask.getStartTime() + request.getKeepAlive().getMillis());
                    asyncSearchContext.setStage(AsyncSearchContext.Stage.RUNNING);
                    asyncSearchTask.setProgressListener(progressActionListener);
                    return asyncSearchTask;
                }
            }, progressActionListener);

            AsyncSearchTimeoutWrapper.scheduleTimeout(threadPool, request.getWaitForCompletionTimeout(), ThreadPool.Names.GENERIC,
                    wrappedListener);
        } catch (Exception e) {
            listener.onFailure(e);
        }
    }
}<|MERGE_RESOLUTION|>--- conflicted
+++ resolved
@@ -78,16 +78,6 @@
                     (e) -> asyncSearchService.onSearchFailure(e, asyncSearchContext));
             logger.debug("Initiated sync search request {}", asyncSearchContext.getId());
             PrioritizedListener<AsyncSearchResponse> wrappedListener = initListener(listener, (actionListener) -> {
-<<<<<<< HEAD
-                logger.info("Timeout triggered for async search");
-                if (asyncSearchContext.isCancelled()) {
-                    listener.onFailure(new ResourceNotFoundException("Search cancelled"));
-                }
-                listener.onResponse(asyncSearchContext.getAsyncSearchResponse());
-                progressActionListener.removeListener(actionListener);
-            });
-            progressActionListener.addListener(wrappedListener);
-=======
                         logger.info("Timeout triggered for async search");
                         if (asyncSearchContext.isCancelled()) {
                             listener.onFailure(new ResourceNotFoundException("Search cancelled"));
@@ -96,7 +86,6 @@
                         progressActionListener.removeListener(actionListener);
                     });
             progressActionListener.addOrExecuteListener(wrappedListener);
->>>>>>> 02294b6e
             request.getSearchRequest().setParentTask(task.taskInfo(clusterService.localNode().getId(), false).getTaskId());
             transportSearchAction.execute(new SearchRequest(request.getSearchRequest()) {
                 @Override

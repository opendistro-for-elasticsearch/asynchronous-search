--- conflicted
+++ resolved
@@ -80,12 +80,7 @@
         User user = User.parse(userStr);
         try {
             final long relativeStartTimeInMillis = threadPool.relativeTimeInMillis();
-<<<<<<< HEAD
-            asyncSearchContext = asyncSearchService.createAndStoreContext(request.getKeepAlive(),
-                    request.getKeepOnCompletion(), relativeStartTimeInMillis, user);
-=======
-            asyncSearchContext = asyncSearchService.createAndStoreContext(request, relativeStartTimeInMillis, searchService);
->>>>>>> 4623ac86
+            asyncSearchContext = asyncSearchService.createAndStoreContext(request, relativeStartTimeInMillis, searchService, user);
             assert asyncSearchContext.getAsyncSearchProgressListener() != null : "missing progress listener for an active context";
             AsyncSearchProgressListener progressListener = asyncSearchContext.getAsyncSearchProgressListener();
             AsyncSearchContext context = asyncSearchContext; //making it effectively final for usage in anonymous class.

--- conflicted
+++ resolved
@@ -59,16 +59,10 @@
         TimeValue keepAlive = timeValueDays(9);
         boolean keepOnCompletion = randomBoolean();
         SubmitAsyncSearchRequest submitAsyncSearchRequest = new SubmitAsyncSearchRequest(new SearchRequest());
-<<<<<<< HEAD
-        submitAsyncSearchRequest.keepAlive(keepAlive);
-        submitAsyncSearchRequest.keepOnCompletion(keepOnCompletion);
-        AsyncSearchContext context = asyncSearchService.createAndStoreContext(submitAsyncSearchRequest, System.currentTimeMillis());
-=======
         submitAsyncSearchRequest.keepOnCompletion(keepOnCompletion);
         submitAsyncSearchRequest.keepAlive(keepAlive);
         AsyncSearchContext context = asyncSearchService.createAndStoreContext(submitAsyncSearchRequest,
                 System.currentTimeMillis(), getInstanceFromNode(SearchService.class));
->>>>>>> 4623ac86
         assertTrue(context instanceof AsyncSearchActiveContext);
         AsyncSearchActiveContext asyncSearchActiveContext = (AsyncSearchActiveContext) context;
         assertNull(asyncSearchActiveContext.getTask());
@@ -196,21 +190,12 @@
     public void testUpdateExpirationOnPersistedSearch() throws InterruptedException {
         AsyncSearchService asyncSearchService = getInstanceFromNode(AsyncSearchService.class);
         TimeValue keepAlive = timeValueDays(9);
-<<<<<<< HEAD
-        boolean keepOnCompletion = true; //persist search
-        SubmitAsyncSearchRequest submitAsyncSearchRequest = new SubmitAsyncSearchRequest(new SearchRequest());
-        submitAsyncSearchRequest.keepOnCompletion(keepOnCompletion);
-        submitAsyncSearchRequest.keepAlive(keepAlive);
-        AsyncSearchActiveContext context = (AsyncSearchActiveContext) asyncSearchService.createAndStoreContext(submitAsyncSearchRequest,
-                System.currentTimeMillis());
-=======
         SearchRequest searchRequest = new SearchRequest();
         SubmitAsyncSearchRequest submitAsyncSearchRequest = new SubmitAsyncSearchRequest(searchRequest);
         submitAsyncSearchRequest.keepAlive(keepAlive);
         submitAsyncSearchRequest.keepOnCompletion(true);
         AsyncSearchActiveContext context = (AsyncSearchActiveContext) asyncSearchService.createAndStoreContext(submitAsyncSearchRequest,
                 System.currentTimeMillis(), getInstanceFromNode(SearchService.class));
->>>>>>> 4623ac86
         AsyncSearchTask task = new AsyncSearchTask(randomNonNegativeLong(), "transport", SearchAction.NAME, TaskId.EMPTY_TASK_ID,
                 emptyMap(), context, null, (c) -> {
         });

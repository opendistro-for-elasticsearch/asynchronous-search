--- conflicted
+++ resolved
@@ -30,7 +30,6 @@
 import com.amazon.opendistroforelasticsearch.search.async.response.AsyncSearchResponse;
 import com.amazon.opendistroforelasticsearch.search.async.service.AsyncSearchPersistenceService;
 import com.amazon.opendistroforelasticsearch.search.async.utils.TestClientUtils;
-import org.apache.logging.log4j.message.ParameterizedMessage;
 import org.elasticsearch.ElasticsearchSecurityException;
 import org.elasticsearch.ElasticsearchTimeoutException;
 import org.elasticsearch.ResourceNotFoundException;
@@ -50,7 +49,6 @@
 import org.elasticsearch.threadpool.ThreadPool;
 import org.elasticsearch.transport.TransportService;
 import org.junit.After;
-import org.junit.Assert;
 
 import java.io.IOException;
 import java.util.Arrays;
@@ -92,58 +90,34 @@
 
             if (user != null) {
                 CountDownLatch getLatch1 = new CountDownLatch(1);
-                ActionListener<AsyncSearchPersistenceModel> getListener = ActionListener.wrap(
-                        r -> fail("Expected exception. Got " + r), e -> assertTrue(e instanceof ElasticsearchSecurityException));
-                persistenceService.getResponse(newAsyncSearchResponse.getId(), user2, new LatchedActionListener<>(getListener, getLatch1));
+                persistenceService.getResponse(newAsyncSearchResponse.getId(), user2,
+                        ActionListener.wrap(r -> failure(getLatch1, "Unauthorized get to the search result"),
+                                e -> verifySecurityException(e, getLatch1)));
                 getLatch1.await();
             }
             CountDownLatch getLatch2 = new CountDownLatch(1);
-<<<<<<< HEAD
-            persistenceService.getResponse(newAsyncSearchResponse.getId(), user, new LatchedActionListener<>(
-                    ActionListener.wrap(r -> assertEquals(
-=======
             persistenceService.getResponse(newAsyncSearchResponse.getId(), user,
                     ActionListener.wrap(r -> verifyPersistenceModel(
->>>>>>> cd79e75f
                             new AsyncSearchPersistenceModel(asyncSearchResponse.getStartTimeMillis(),
                                     asyncSearchResponse.getExpirationTimeMillis(), asyncSearchResponse.getSearchResponse(),
-                                    null, user), r),
-                            e -> {
-                                logger.error("Expected get result got ", e);
-                                fail(e.getMessage());
-                            }), getLatch2));
+                                    null, user), r, getLatch2),
+                            e -> failure(getLatch2, e)));
             getLatch2.await();
             if (user != null) {
                 CountDownLatch deleteLatch1 = new CountDownLatch(1);
                 User diffUser = TestClientUtils.randomUser();
-                ActionListener<Boolean> deleteListener = ActionListener.wrap(
-                        r -> fail("Expected exception on delete. Got acknowledgment" + r),
-                        e -> assertTrue(e instanceof ElasticsearchSecurityException));
-                persistenceService.deleteResponse(newAsyncSearchResponse.getId(), diffUser,
-                        new LatchedActionListener<>(deleteListener, deleteLatch1));
+                persistenceService.deleteResponse(newAsyncSearchResponse.getId(), user2,
+                        ActionListener.wrap(r -> failure(deleteLatch1, "Unauthorized delete to the search result"),
+                                e -> verifySecurityException(e, deleteLatch1)));
                 deleteLatch1.await();
             }
             CountDownLatch deleteLatch2 = new CountDownLatch(1);
-            ActionListener<Boolean> deleteListener = ActionListener.wrap(Assert::assertTrue, e -> {
-                logger.debug(() -> new ParameterizedMessage("Delete failed unexpectedly "), e);
-                 fail("delete failed.expected success");
-            });
             persistenceService.deleteResponse(newAsyncSearchResponse.getId(), user,
-<<<<<<< HEAD
-                    new LatchedActionListener<>(deleteListener, deleteLatch2));
-=======
                     ActionListener.wrap(r -> assertBoolean(deleteLatch2, r, true), e -> assertRnf(deleteLatch2, e)));
->>>>>>> cd79e75f
             deleteLatch2.await();
 
             //assert failure
             CountDownLatch getLatch3 = new CountDownLatch(2);
-<<<<<<< HEAD
-            ActionListener<AsyncSearchPersistenceModel> getListener = ActionListener.wrap((r) -> fail("Expected RNF, Got " + r),
-                    exception -> assertTrue(exception instanceof ResourceNotFoundException));
-            persistenceService.getResponse(newAsyncSearchResponse.getId(), null, new LatchedActionListener<>(getListener, getLatch3));
-            persistenceService.getResponse(newAsyncSearchResponse.getId(), user2, new LatchedActionListener<>(getListener, getLatch3));
-=======
             persistenceService.getResponse(newAsyncSearchResponse.getId(), null,
                     ActionListener.wrap((AsyncSearchPersistenceModel r) -> failure(getLatch3,
                             new IllegalStateException("no response should " +
@@ -154,7 +128,6 @@
                             failure(getLatch3, new IllegalStateException("no response should " +
                                     "have been found for async search " + id)), exception -> assertRnf(getLatch3, exception)))
             ;
->>>>>>> cd79e75f
             getLatch3.await();
         }
     }
@@ -171,30 +144,18 @@
                     System.currentTimeMillis() + new TimeValue(10, TimeUnit.DAYS).getMillis(), searchResponse, null, originalUser);
             CountDownLatch createLatch = new CountDownLatch(1);
             String id = AsyncSearchIdConverter.buildAsyncId(asyncSearchId);
-            persistenceService.storeResponse(id, model1, new LatchedActionListener<>(ActionListener.wrap(
-                    r -> assertSuccessfulResponseCreation(id, r), e -> {
-                        logger.debug("expect successful create, got", e);
-                        fail("Expected successful create, got " + e.getMessage());
-                    }), createLatch));
+            persistenceService.storeResponse(id, model1, ActionListener.wrap(
+                    r -> assertSuccessfulResponseCreation(id, r, createLatch), e -> failure(createLatch, e)));
             createLatch.await();
             for (User currentuser : Arrays.asList(originalUser, user2)) {
                 CountDownLatch latch = new CountDownLatch(2);
                 //assert failure
-                persistenceService.getResponse("id", currentuser, new LatchedActionListener<>(
-                        ActionListener.wrap((AsyncSearchPersistenceModel r) -> fail("Excepted resource_not_found_exception, got " + r),
-                                exception -> assertTrue("Expected resource_not_found expection, got " + exception.getClass().toString(),
-                                        exception instanceof ResourceNotFoundException)), latch));
+                persistenceService.getResponse("id", currentuser, ActionListener.wrap((AsyncSearchPersistenceModel r) -> failure(latch,
+                        new IllegalStateException("no response should have been found for async search " + id)),
+                        exception -> assertRnf(latch, exception)));
                 //assert failure
-<<<<<<< HEAD
-                ActionListener<Boolean> wrap = ActionListener.wrap(
-                        r -> fail("Expected resource_not_found expection on delete, got acknowledgement " + r),
-                        ex -> assertTrue("Expected resource_not_found expection, got " + ex.getClass().toString(),
-                                ex instanceof ResourceNotFoundException));
-                persistenceService.deleteResponse("id", currentuser, new LatchedActionListener<>(wrap, latch));
-=======
                 persistenceService.deleteResponse("id", currentuser,
                         ActionListener.wrap((r) -> assertBoolean(latch, r, false), e -> assertRnf(latch, e)));
->>>>>>> cd79e75f
                 latch.await();
             }
         }
@@ -216,33 +177,21 @@
         String id2 = AsyncSearchIdConverter.buildAsyncId(asyncSearchId2);
         CountDownLatch createLatch = new CountDownLatch(2);
         threadPool.generic()
-                .execute(() -> persistenceService.storeResponse(id1, model1, new LatchedActionListener<>(ActionListener.wrap(
-                        r -> assertSuccessfulResponseCreation(id1, r), e -> {
-                            logger.debug("expect successful create, got", e);
-                            fail("Expected successful create, got " + e.getMessage());
-                        }), createLatch)));
+                .execute(() -> persistenceService.storeResponse(id1, model1, ActionListener.wrap(
+                        r -> assertSuccessfulResponseCreation(id1, r, createLatch), e -> failure(createLatch, e))));
         threadPool.generic()
-                .execute(() -> persistenceService.storeResponse(id2, model2, new LatchedActionListener<>(ActionListener.wrap(
-                        r -> assertSuccessfulResponseCreation(id2, r), e -> {
-                            logger.debug("expect successful create, got", e);
-                            fail("Expected successful create, got " + e.getMessage());
-                        }), createLatch)));
+                .execute(() -> persistenceService.storeResponse(id2, model2, ActionListener.wrap(
+                        r -> assertSuccessfulResponseCreation(id2, r, createLatch), e -> failure(createLatch, e))));
         createLatch.await();
 
         CountDownLatch getLatch1 = new CountDownLatch(1);
-        persistenceService.getResponse(id1, null, new LatchedActionListener<>(ActionListener.wrap((AsyncSearchPersistenceModel r) ->
-                assertEquals(model1, r), e -> {
-            logger.debug("expect successful get result, got", e);
-            fail("Expected successful get result, got " + e.getMessage());
-        }), getLatch1));
+        persistenceService.getResponse(id1, null, ActionListener.wrap((AsyncSearchPersistenceModel r) ->
+                verifyPersistenceModel(model1, r, getLatch1), e -> failure(getLatch1, e)));
         getLatch1.await();
 
         CountDownLatch getLatch2 = new CountDownLatch(1);
-        persistenceService.getResponse(id2, null, new LatchedActionListener<>(ActionListener.wrap((AsyncSearchPersistenceModel r) ->
-                assertEquals(model2, r), e -> {
-            logger.debug("expect successful create, got", e);
-            fail("Expected successful create, got " + e.getMessage());
-        }), getLatch2));
+        persistenceService.getResponse(id2, null, ActionListener.wrap((AsyncSearchPersistenceModel r) ->
+                verifyPersistenceModel(model2, r, getLatch2), e -> failure(getLatch2, e)));
         getLatch2.await();
     }
 
@@ -264,28 +213,27 @@
                 for (User currentUser : Arrays.asList(user2, user1, null)) {
                     CountDownLatch updateLatch = new CountDownLatch(1);
                     if (originalUser != null && currentUser != null && currentUser.equals(originalUser) == false) {
-                        ActionListener<AsyncSearchPersistenceModel> updateListener = ActionListener.wrap(
-                                r -> fail("Expected security exception. Unauthorized update. Got " + r),
-                                e -> assertTrue(e instanceof ElasticsearchSecurityException));
-                        persistenceService.updateExpirationTime(asyncSearchResponse.getId(), newExpirationTime, currentUser,
-                                new LatchedActionListener<>(updateListener, updateLatch));
+                        persistenceService.updateExpirationTime(asyncSearchResponse.getId(),
+                                newExpirationTime, currentUser,
+                                ActionListener.wrap(r -> failure(updateLatch, "Unauthorized update to the search result"),
+                                        e -> verifySecurityException(e, updateLatch)));
                     } else {
                         persistenceService.updateExpirationTime(asyncSearchResponse.getId(),
-                                newExpirationTime, currentUser, new LatchedActionListener<>(
-                                        ActionListener.wrap(persistenceModel -> assertEquals(newPersistenceModel, persistenceModel),
-                                                e -> {
-                                                    logger.debug("expect successful create, got", e);
-                                                    fail("Expected successful create, got " + e.getMessage());
-                                                }), updateLatch));
+                                newExpirationTime, currentUser,
+                                ActionListener.wrap(persistenceModel -> {
+                                            verifyPersistenceModel(
+                                                    newPersistenceModel,
+                                                    persistenceModel,
+                                                    updateLatch);
+                                        },
+                                        e -> failure(updateLatch, e)));
                     }
                     updateLatch.await();
                 }
                 CountDownLatch getLatch = new CountDownLatch(1);
-                persistenceService.getResponse(asyncSearchResponse.getId(), originalUser, new LatchedActionListener<>(ActionListener.wrap(
-                        r -> assertEquals(newPersistenceModel, r), e -> {
-                            logger.debug("expect successful get result, got", e);
-                            fail("Expected successful get result, got " + e.getMessage());
-                        }), getLatch));
+                persistenceService.getResponse(asyncSearchResponse.getId(), originalUser, ActionListener.wrap(r -> {
+                    verifyPersistenceModel(newPersistenceModel, r, getLatch);
+                }, e -> failure(getLatch, e)));
                 getLatch.await();
             }
         }
@@ -330,16 +278,8 @@
                 .setSettings(Settings.builder().putNull(IndexMetadata.SETTING_READ_ONLY_ALLOW_DELETE).build()).execute().actionGet();
         waitUntil(() -> verifyAsyncSearchState(client(), asyncSearchResponse.getId(), AsyncSearchState.DELETED));
         CountDownLatch deleteLatch = new CountDownLatch(1);
-<<<<<<< HEAD
-        ActionListener<Boolean> wrap = ActionListener.wrap(
-                Assert::assertTrue,
-                ex -> assertTrue("Expected resource_not_found exception, got " + ex.getClass().toString(),
-                        ex instanceof ResourceNotFoundException));
-        persistenceService.deleteResponse(asyncSearchResponse.getId(), null, new LatchedActionListener<>(wrap, deleteLatch));
-=======
         persistenceService.deleteResponse(asyncSearchResponse.getId(), null,
                 ActionListener.wrap(r -> assertBoolean(deleteLatch, r, true), e -> fail("Unexpected failure " + e.getMessage())));
->>>>>>> cd79e75f
         deleteLatch.await();
     }
 
@@ -352,20 +292,20 @@
         final AsyncSearchPersistenceModel newPersistenceModel = new AsyncSearchPersistenceModel(asyncSearchResponse.getStartTimeMillis(),
                 newExpirationTime, asyncSearchResponse.getSearchResponse(), null, null);
         persistenceService.updateExpirationTime(asyncSearchResponse.getId(),
-                newExpirationTime, null, new LatchedActionListener<>(
-                        ActionListener.wrap(persistenceModel -> assertEquals(newPersistenceModel, persistenceModel),
-                                e -> {
-                                    logger.debug("expect successful create, got", e);
-                                    fail("Expected successful update result, got " + e.getMessage());
-                                }), updateLatch));
+                newExpirationTime, null,
+                ActionListener.wrap(persistenceModel -> {
+                            verifyPersistenceModel(
+                                    newPersistenceModel,
+                                    persistenceModel,
+                                    updateLatch);
+                        },
+                        e -> failure(updateLatch, e)));
         updateLatch.await();
 
         CountDownLatch getLatch = new CountDownLatch(1);
-        persistenceService.getResponse(asyncSearchResponse.getId(), null, new LatchedActionListener<>(
-                ActionListener.wrap(r -> assertEquals(newPersistenceModel, r), e -> {
-                    logger.debug("expect successful create, got", e);
-                    fail("Expected successful create, got " + e.getMessage());
-                }), getLatch));
+        persistenceService.getResponse(asyncSearchResponse.getId(), null, ActionListener.wrap(r -> {
+            verifyPersistenceModel(newPersistenceModel, r, getLatch);
+        }, e -> failure(getLatch, e)));
         getLatch.await();
 
         CountDownLatch deleteLatch = new CountDownLatch(1);
@@ -377,12 +317,6 @@
 
             @Override
             public void onFailure(Exception e) {
-<<<<<<< HEAD
-                fail("Received exception while deleting expired response " + e.getMessage());
-            }
-        }, deleteLatch), System.currentTimeMillis());
-        deleteLatch.await();
-=======
                fail("Received exception while deleting expired response " + e.getMessage());
             }
         }, deleteLatch), System.currentTimeMillis());
@@ -405,7 +339,6 @@
     private void failure(CountDownLatch latch, String message) {
         latch.countDown();
         fail(message);
->>>>>>> cd79e75f
     }
 
     private void createDoc(AsyncSearchPersistenceService persistenceService, AsyncSearchResponse asyncSearchResponse, User user)
@@ -415,11 +348,7 @@
                 new AsyncSearchPersistenceModel(asyncSearchResponse.getStartTimeMillis(),
                         asyncSearchResponse.getExpirationTimeMillis(),
                         asyncSearchResponse.getSearchResponse(), null, user),
-                new LatchedActionListener<>(
-                        ActionListener.wrap(r -> assertSuccessfulResponseCreation(asyncSearchResponse.getId(), r), e -> {
-                            logger.debug(() -> new ParameterizedMessage("Unexpected failure in ", e));
-                        })
-                        , latch));
+                ActionListener.wrap(r -> assertSuccessfulResponseCreation(asyncSearchResponse.getId(), r, latch), e -> failure(latch, e)));
         latch.await();
     }
 
@@ -453,38 +382,42 @@
         deleteLatch.await();
     }
 
-<<<<<<< HEAD
-    private void assertSuccessfulResponseCreation(String id, IndexResponse r) {
-        assertSame(r.getResult(), DocWriteResponse.Result.CREATED);
-        assertEquals(r.getId(), id);
+    private void assertBoolean(CountDownLatch latch, Boolean actual, Boolean expected) {
+        try {
+            assertEquals(actual, expected);
+        } finally {
+            latch.countDown();
+        }
+    }
+
+    private void verifyPersistenceModel(AsyncSearchPersistenceModel expected, AsyncSearchPersistenceModel actual, CountDownLatch latch) {
+        try {
+            assertEquals(expected, actual);
+        } finally {
+            latch.countDown();
+        }
+    }
+
+    private void verifySecurityException(Exception ex, CountDownLatch latch) {
+        try {
+            assertTrue(ex instanceof ElasticsearchSecurityException);
+        } finally {
+            latch.countDown();
+        }
+    }
+
+    private void assertSuccessfulResponseCreation(String id, IndexResponse r, CountDownLatch createLatch) {
+        try {
+            assertSame(r.getResult(), DocWriteResponse.Result.CREATED);
+            assertEquals(r.getId(), id);
+        } finally {
+            createLatch.countDown();
+        }
     }
 
     public final String getUserRolesString(User user) {
         if (user == null) {
             return null;
-=======
-    private void assertBoolean(CountDownLatch latch, Boolean actual, Boolean expected) {
-        try {
-            assertEquals(actual, expected);
-        } finally {
-            latch.countDown();
-        }
-    }
-
-    private void verifyPersistenceModel(AsyncSearchPersistenceModel expected, AsyncSearchPersistenceModel actual, CountDownLatch latch) {
-        try {
-            assertEquals(expected, actual);
-        } finally {
-            latch.countDown();
-        }
-    }
-
-    private void verifySecurityException(Exception ex, CountDownLatch latch) {
-        try {
-            assertTrue(ex instanceof ElasticsearchSecurityException);
-        } finally {
-            latch.countDown();
->>>>>>> cd79e75f
         }
         return user.getName() + "|" + String.join(",", user.getBackendRoles()) + "|" + String.join(",", user.getRoles());
     }
@@ -503,35 +436,8 @@
         return timedOut;
     }
 
-<<<<<<< HEAD
     @Override
     protected boolean resetNodeAfterTest() {
         return true;
-=======
-    public final String getUserRolesString(User user) {
-        if (user == null) {
-            return null;
-        }
-        return user.getName() + "|" + String.join(",", user.getBackendRoles()) + "|" + String.join(",", user.getRoles());
->>>>>>> cd79e75f
-    }
-
-    private boolean getRequestTimesOut(String id, AsyncSearchState state) {
-        boolean timedOut;
-        final GetAsyncSearchRequest getAsyncSearchRequest = new GetAsyncSearchRequest(id);
-        getAsyncSearchRequest.setKeepAlive(TimeValue.timeValueHours(10));
-        try {
-            AsyncSearchResponse asyncSearchResponse = executeGetAsyncSearch(client(), getAsyncSearchRequest).actionGet();
-            assertEquals(AsyncSearchState.PERSISTING, asyncSearchResponse.getState());
-            timedOut = false;
-        } catch (ElasticsearchTimeoutException e) {
-            timedOut = true;
-        }
-        return timedOut;
-    }
-
-    @Override
-    protected boolean resetNodeAfterTest() {
-        return true;
     }
 }